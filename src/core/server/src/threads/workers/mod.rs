// Copyright 2021 Twitter, Inc.
// Licensed under the Apache License, Version 2.0
// http://www.apache.org/licenses/LICENSE-2.0

//! Worker threads which are used in multi or single worker mode to handle
//! sending and receiving data on established client sessions

mod multi;
mod single;
mod storage;

pub use self::storage::{StorageWorker, StorageWorkerBuilder};
use crate::*;
use crate::{QUEUE_CAPACITY, THREAD_PREFIX};
use common::signal::Signal;
use config::WorkerConfig;
use entrystore::EntryStore;
use mio::Waker;
pub use multi::{MultiWorker, MultiWorkerBuilder};
use protocol_common::{Compose, Execute};
use queues::Queues;
use session::Session;
pub use single::{SingleWorker, SingleWorkerBuilder};
use std::io::Error;
use std::sync::Arc;
use std::thread::JoinHandle;

use super::EventLoop;
use mio::Token;

counter!(WORKER_EVENT_LOOP);
counter!(WORKER_EVENT_TOTAL);
counter!(WORKER_EVENT_ERROR);
counter!(WORKER_EVENT_WRITE);
counter!(WORKER_EVENT_READ);
counter!(
    WORKER_EVENT_MAX_REACHED,
    "the number of times the maximum number of events was returned"
);
heatmap!(WORKER_EVENT_DEPTH, 100_000);

counter!(STORAGE_EVENT_LOOP);
heatmap!(STORAGE_QUEUE_DEPTH, 1_000_000);

counter!(PROCESS_REQ);

<<<<<<< HEAD
=======
type Instant = common::time::Instant<common::time::Nanoseconds<u64>>;
type WrappedResult<Request, Response> = TokenWrapper<Box<dyn ExecutionResult<Request, Response>>>;

>>>>>>> a5f43561
pub struct TokenWrapper<T> {
    inner: T,
    token: Token,
}

impl<T> TokenWrapper<T> {
    pub fn new(inner: T, token: Token) -> Self {
        Self { inner, token }
    }

    pub fn token(&self) -> Token {
        self.token
    }

    pub fn into_inner(self) -> T {
        self.inner
    }
}

/// A builder type for the worker threads which process requests and write
/// responses.
pub enum WorkersBuilder<Storage, Server, Request, Response>
where
    Server: service_common::Server<Request, Response>,
    Response: Compose,
    Storage: Execute<Request, Response> + EntryStore,
{
    /// Used to create two or more `worker` threads in addition to a shared
    /// `storage` thread.
    Multi {
        storage: StorageWorkerBuilder<Storage, Request, Response>,
        workers: Vec<MultiWorkerBuilder<Storage, Server, Request, Response>>,
    },
    /// Used to create a single `worker` thread with thread-local storage.
    Single {
        worker: SingleWorkerBuilder<Storage, Server, Request, Response>,
    },
}

impl<Storage, Server, Request, Response> WorkersBuilder<Storage, Server, Request, Response>
where
    Server: service_common::Server<Request, Response> + Clone,
    Response: Compose,
    Storage: Execute<Request, Response> + EntryStore,
{
    /// Create a new `WorkersBuilder` from the provided config, storage, and
    /// parser.
    pub fn new<T: WorkerConfig>(
        config: &T,
        storage: Storage,
        server: Server,
    ) -> Result<WorkersBuilder<Storage, Server, Request, Response>, Error> {
        let worker_config = config.worker();

        if worker_config.threads() == 1 {
            Self::single_worker(config, storage, server)
        } else {
            Self::multi_worker(config, storage, server)
        }
    }

    // Creates a multi-worker builder
    fn multi_worker<T: WorkerConfig>(
        config: &T,
        storage: Storage,
        server: Server,
    ) -> Result<WorkersBuilder<Storage, Server, Request, Response>, Error> {
        let worker_config = config.worker();

        // initialize storage
        let storage = StorageWorkerBuilder::new(config, storage).unwrap_or_else(|e| {
            error!("{}", e);
            std::process::exit(1);
        });

        // initialize workers
        let mut workers = Vec::new();
        for _ in 0..worker_config.threads() {
            let worker = MultiWorkerBuilder::new(config, server.clone()).unwrap_or_else(|e| {
                error!("{}", e);
                std::process::exit(1);
            });
            workers.push(worker);
        }

        Ok(WorkersBuilder::Multi { storage, workers })
    }

    // Creates a single-worker builder
    fn single_worker<T: WorkerConfig>(
        config: &T,
        storage: Storage,
        server: Server,
    ) -> Result<WorkersBuilder<Storage, Server, Request, Response>, Error> {
        // initialize worker
        let worker = SingleWorkerBuilder::new(config, storage, server).unwrap_or_else(|e| {
            error!("{}", e);
            std::process::exit(1);
        });

        Ok(WorkersBuilder::Single { worker })
    }

    /// Returns the wakers for all workers. Used when setting-up the queues to
    /// signal to all threads.
    pub(crate) fn wakers(&self) -> Vec<Arc<Waker>> {
        match self {
            Self::Multi { storage, workers } => {
                let mut wakers = vec![storage.waker()];
                for waker in workers.iter().map(|v| v.waker()) {
                    wakers.push(waker);
                }
                wakers
            }
            Self::Single { worker } => {
                vec![worker.waker()]
            }
        }
    }

    /// Returns the wakers for the non-storage workers. Used when setting-up the
    /// queues to send sessions to the workers.
    pub(crate) fn worker_wakers(&self) -> Vec<Arc<Waker>> {
        match self {
            Self::Multi { workers, .. } => workers.iter().map(|v| v.waker()).collect(),
            Self::Single { worker } => {
                vec![worker.waker()]
            }
        }
    }

    /// Converts the builder into the finalized `Workers` type by providing the
    /// necessary queues.
    pub fn build(
        self,
        signal_queues: Vec<Queues<(), Signal>>,
        session_queues: Vec<Queues<(), Session>>,
    ) -> Workers<Storage, Server, Request, Response> {
        let mut signal_queues = signal_queues;
        let mut session_queues = session_queues;
        match self {
            Self::Multi {
                storage,
                mut workers,
            } => {
                let storage_wakers = vec![storage.waker()];
                let worker_wakers: Vec<Arc<Waker>> = workers.iter().map(|v| v.waker()).collect();
                let (mut response_queues, mut request_queues) =
                    Queues::new(worker_wakers, storage_wakers, QUEUE_CAPACITY);

                // The storage thread precedes the worker threads in the set of
                // wakers, so its signal queue is the first element of
                // `signal_queues`. Its request queue is also the first (and
                // only) element of `request_queues`. We remove these and build
                // the storage so we can loop through the remaining signal
                // queues when launching the worker threads.
                let s = storage.build(signal_queues.remove(0), request_queues.remove(0));

                let mut w = Vec::new();
                for worker_builder in workers.drain(..) {
                    w.push(worker_builder.build(
                        signal_queues.remove(0),
                        session_queues.remove(0),
                        response_queues.remove(0),
                    ));
                }

                Workers::Multi {
                    storage: s,
                    workers: w,
                }
            }
            Self::Single { worker } => Workers::Single {
                worker: worker.build(signal_queues.remove(0), session_queues.remove(0)),
            },
        }
    }
}

/// Represents the finalized `Workers`.
pub enum Workers<Storage, Server, Request, Response> {
    /// A multi-threaded worker which includes two or more threads to handle
    /// request/response as well as a shared storage thread.
    Multi {
        storage: StorageWorker<Storage, Request, Response>,
        workers: Vec<MultiWorker<Storage, Server, Request, Response>>,
    },
    /// A single-threaded worker which handles request/response and owns the
    /// storage.
    Single {
        worker: SingleWorker<Storage, Server, Request, Response>,
    },
}

impl<
        Storage: 'static + Send,
        Server: 'static + Send,
        Request: 'static + Send,
        Response: 'static + Send,
    > Workers<Storage, Server, Request, Response>
where
    Server: service_common::Server<Request, Response>,
    Response: Compose,
    Storage: Execute<Request, Response> + EntryStore,
{
    /// Converts the `Workers` into running threads.
    pub fn spawn(self) -> Vec<JoinHandle<()>> {
        match self {
            Self::Single { mut worker } => {
                vec![std::thread::Builder::new()
                    .name(format!("{}_worker", THREAD_PREFIX))
                    .spawn(move || worker.run())
                    .unwrap()]
            }
            Self::Multi {
                mut storage,
                workers,
            } => {
                let mut threads = Vec::new();
                threads.push(
                    std::thread::Builder::new()
                        .name(format!("{}_storage", THREAD_PREFIX))
                        .spawn(move || storage.run())
                        .unwrap(),
                );
                for mut worker in workers {
                    let worker_thread = std::thread::Builder::new()
                        .name(format!("{}_worker{}", THREAD_PREFIX, threads.len()))
                        .spawn(move || worker.run())
                        .unwrap();
                    threads.push(worker_thread);
                }
                threads
            }
        }
    }
}<|MERGE_RESOLUTION|>--- conflicted
+++ resolved
@@ -44,12 +44,8 @@
 
 counter!(PROCESS_REQ);
 
-<<<<<<< HEAD
-=======
 type Instant = common::time::Instant<common::time::Nanoseconds<u64>>;
-type WrappedResult<Request, Response> = TokenWrapper<Box<dyn ExecutionResult<Request, Response>>>;
-
->>>>>>> a5f43561
+
 pub struct TokenWrapper<T> {
     inner: T,
     token: Token,
