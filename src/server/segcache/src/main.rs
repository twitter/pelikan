// Copyright 2021 Twitter, Inc.
// Licensed under the Apache License, Version 2.0
// http://www.apache.org/licenses/LICENSE-2.0

//! Segcache is an implementation of a cache backend that implements a subset of
//! the Memcache ASCII protocol and is backed with segment based storage. By
//! grouping items with a similar TTL, it is able to provide efficient eager
//! expiration.
//!
//! More details about the benefits of this design can be found in this
//! [blog post](https://twitter.github.io/pelikan/2021/segcache.html).
//!
//! Running this binary is the primary way of using Segcache.

#[macro_use]
extern crate logger;

use backtrace::Backtrace;
use clap::{App, Arg};
use config::SegcacheConfig;
use pelikan_segcache_rs::Segcache;
use rustcommon_metrics::*;
use server::PERCENTILES;

/// The entry point into the running Segcache instance. This function parses the
/// command line options, loads the configuration, and launches the core
/// threads.
fn main() {
    // custom panic hook to terminate whole process after unwinding
    std::panic::set_hook(Box::new(|s| {
<<<<<<< HEAD
        eprintln!("{}", s);
        println!("{:?}", Backtrace::new());
=======
        error!("{}", s);
        eprintln!("{:?}", Backtrace::new());
>>>>>>> 2fe4097f
        std::process::exit(101);
    }));

    // parse command line options
    let matches = App::new(env!("CARGO_BIN_NAME"))
        .version(env!("CARGO_PKG_VERSION"))
        .version_short("v")
        .long_about(
            "One of the unified cache backends implemented in Rust. It \
            uses segment-based storage to cache key/val pairs. It speaks the \
            memcached ASCII protocol and supports some ASCII memcached \
            commands.",
        )
        .arg(
            Arg::with_name("stats")
                .short("s")
                .long("stats")
                .help("List all metrics in stats")
                .takes_value(false),
        )
        .arg(
            Arg::with_name("CONFIG")
                .help("Server configuration file")
                .index(1),
        )
        .arg(
            Arg::with_name("print-config")
                .help("List all options in config")
                .long("config")
                .short("c"),
        )
        .get_matches();

    // output stats descriptions and exit if the `stats` option was provided
    if matches.is_present("stats") {
        println!("{:<31} {:<15} DESCRIPTION", "NAME", "TYPE");

        let mut metrics = Vec::new();

        for metric in &rustcommon_metrics::metrics() {
            let any = match metric.as_any() {
                Some(any) => any,
                None => {
                    continue;
                }
            };

            if any.downcast_ref::<Counter>().is_some() {
                metrics.push(format!("{:<31} counter", metric.name()));
            } else if any.downcast_ref::<Gauge>().is_some() {
                metrics.push(format!("{:<31} gauge", metric.name()));
            } else if any.downcast_ref::<Heatmap>().is_some() {
                for (label, _) in PERCENTILES {
                    let name = format!("{}_{}", metric.name(), label);
                    metrics.push(format!("{:<31} percentile", name));
                }
            } else {
                continue;
            }
        }

        metrics.sort();
        for metric in metrics {
            println!("{}", metric);
        }
        std::process::exit(0);
    }

    // load config from file
    let config = if let Some(file) = matches.value_of("CONFIG") {
        debug!("loading config: {}", file);
        match SegcacheConfig::load(file) {
            Ok(c) => c,
            Err(e) => {
<<<<<<< HEAD
                eprintln!("failed to load config: {file}");
                eprintln!("{}", e);
=======
                eprintln!("unable to load config file: {}", e);
>>>>>>> 2fe4097f
                std::process::exit(1);
            }
        }
    } else {
        Default::default()
    };

    if matches.is_present("print-config") {
        config.print();
        std::process::exit(0);
    }

    // launch segcache
    match Segcache::new(config) {
        Ok(segcache) => segcache.wait(),
        Err(e) => {
            eprintln!("error launching segcache: {}", e);
            std::process::exit(1);
        }
    }
}<|MERGE_RESOLUTION|>--- conflicted
+++ resolved
@@ -28,13 +28,8 @@
 fn main() {
     // custom panic hook to terminate whole process after unwinding
     std::panic::set_hook(Box::new(|s| {
-<<<<<<< HEAD
         eprintln!("{}", s);
-        println!("{:?}", Backtrace::new());
-=======
-        error!("{}", s);
         eprintln!("{:?}", Backtrace::new());
->>>>>>> 2fe4097f
         std::process::exit(101);
     }));
 
@@ -109,12 +104,8 @@
         match SegcacheConfig::load(file) {
             Ok(c) => c,
             Err(e) => {
-<<<<<<< HEAD
-                eprintln!("failed to load config: {file}");
+                eprintln!("error loading config file: {file}");
                 eprintln!("{}", e);
-=======
-                eprintln!("unable to load config file: {}", e);
->>>>>>> 2fe4097f
                 std::process::exit(1);
             }
         }
