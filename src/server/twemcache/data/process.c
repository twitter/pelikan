#include "process.h"

#include "protocol/data/memcache_include.h"
#include "storage/slab/slab.h"

#include <cc_array.h>
#include <cc_debug.h>
#include <cc_print.h>

#define TWEMCACHE_PROCESS_MODULE_NAME "twemcache::process"

#define OVERSIZE_ERR_MSG    "oversized value, cannot be stored"
#define DELTA_ERR_MSG       "value is not a number"
#define OOM_ERR_MSG         "server is out of memory"
#define CMD_ERR_MSG         "command not supported"
#define OTHER_ERR_MSG       "unknown server error"


typedef enum put_rstatus {
    PUT_OK,
    PUT_PARTIAL,
    PUT_ERROR,
} put_rstatus_e;

static bool process_init = false;
static process_metrics_st *process_metrics = NULL;
static bool allow_flush = ALLOW_FLUSH;

void
process_setup(process_options_st *options, process_metrics_st *metrics)
{
    log_info("set up the %s module", TWEMCACHE_PROCESS_MODULE_NAME);

    if (process_init) {
        log_warn("%s has already been setup, overwrite",
                 TWEMCACHE_PROCESS_MODULE_NAME);
    }

    process_metrics = metrics;

    if (options != NULL) {
        allow_flush = option_bool(&options->allow_flush);
    }

    process_init = true;
}

void
process_teardown(void)
{
    log_info("tear down the %s module", TWEMCACHE_PROCESS_MODULE_NAME);
    if (!process_init) {
        log_warn("%s has never been setup", TWEMCACHE_PROCESS_MODULE_NAME);
    }

    allow_flush = false;
    process_metrics = NULL;
    process_init = false;
}

static inline uint32_t
_get_dataflag(struct item *it)
{
    return *((uint32_t *)item_optional(it));
}

static inline void
_set_dataflag(struct item *it, uint32_t flag)
{
    *((uint32_t *)item_optional(it)) = flag;
}

static bool
_get_key(struct response *rsp, struct bstring *key)
{
    struct item *it;

    it = item_get(key);
    if (it != NULL) {
        rsp->type = RSP_VALUE;
        rsp->key = *key;
        rsp->flag = _get_dataflag(it);
        rsp->vcas = item_get_cas(it);
        rsp->vstr.len = it->vlen;
        rsp->vstr.data = item_data(it);

        log_verb("found key at %p, location %p", key, it);
        return true;
    } else {
        log_verb("key at %p not found", key);
        return false;
    }
}

static void
_process_get(struct response *rsp, struct request *req)
{
    struct bstring *key;
    struct response *r = rsp;
    uint32_t i;

    INCR(process_metrics, get);
    /* use chained responses, move to the next response if key is found. */
    for (i = 0; i < array_nelem(req->keys); ++i) {
        INCR(process_metrics, get_key);
        key = array_get(req->keys, i);
        if (_get_key(r, key)) {
            req->nfound++;
            r->cas = false;
            r = STAILQ_NEXT(r, next);
            if (r == NULL) {
                INCR(process_metrics, get_ex);
                log_warn("get response incomplete due to lack of rsp objects");
                return;
            }
            INCR(process_metrics, get_key_hit);
        } else {
            INCR(process_metrics, get_key_miss);
        }
    }
    r->type = RSP_END;

    log_verb("get req %p processed, %d out of %d keys found", req, req->nfound, i);
}

static void
_process_gets(struct response *rsp, struct request *req)
{
    struct bstring *key;
    struct response *r = rsp;
    uint32_t i;

    INCR(process_metrics, gets);
    /* use chained responses, move to the next response if key is found. */
    for (i = 0; i < array_nelem(req->keys); ++i) {
        INCR(process_metrics, gets_key);
        key = array_get(req->keys, i);
        if (_get_key(r, key)) {
            r->cas = true;
            r = STAILQ_NEXT(r, next);
            if (r == NULL) {
                INCR(process_metrics, gets_ex);
                log_warn("gets response incomplete due to lack of rsp objects");
            }
            req->nfound++;
            INCR(process_metrics, gets_key_hit);
        } else {
            INCR(process_metrics, gets_key_miss);
        }
    }
    r->type = RSP_END;

    log_verb("gets req %p processed, %d out of %d keys found", req, req->nfound, i);
}

static void
_process_delete(struct response *rsp, struct request *req)
{
    INCR(process_metrics, delete);
    if (item_delete(array_first(req->keys))) {
        rsp->type = RSP_DELETED;
        INCR(process_metrics, delete_deleted);
    } else {
        rsp->type = RSP_NOT_FOUND;
        INCR(process_metrics, delete_notfound);
    }

    log_verb("delete req %p processed, rsp type %d", req, rsp->type);
}


static void
_error_rsp(struct response *rsp, item_rstatus_e status)
{
    INCR(process_metrics, process_ex);

    if (status == ITEM_EOVERSIZED) {
        rsp->type = RSP_CLIENT_ERROR;
        rsp->vstr = str2bstr(OVERSIZE_ERR_MSG);
    } else if (status == ITEM_ENAN) {
        rsp->type = RSP_CLIENT_ERROR;
        rsp->vstr = str2bstr(DELTA_ERR_MSG);
    } else if (status == ITEM_ENOMEM) {
        rsp->type = RSP_SERVER_ERROR;
        rsp->vstr = str2bstr(OOM_ERR_MSG);
        INCR(process_metrics, process_server_ex);
    } else {
        NOT_REACHED();
        rsp->type = RSP_SERVER_ERROR;
        rsp->vstr = str2bstr(OTHER_ERR_MSG);
        INCR(process_metrics, process_server_ex);
    }
}


/*
 * for the first segment three return values are possible:
 *   - PUT_OK
 *   - PUT_PARTIAL
 *   - PUT_ERROR (error code given in *istatus)
 *
 * for the following segment(s) two return values are possible:
 *   - PUT_OK
 *   - PUT_PARTIAL
 */
<<<<<<< HEAD
static put_rstatus_t
_put(item_rstatus_e *istatus, struct request *req)
=======
static put_rstatus_e
_put(item_rstatus_t *istatus, struct request *req)
>>>>>>> 53c7a87b
{
    put_rstatus_e status;
    struct item *it = NULL;

    *istatus = ITEM_OK;
    if (req->first) { /* self-contained req */
        struct bstring *key = array_first(req->keys);
        *istatus = item_reserve(&it, key, &req->vstr, req->vlen, DATAFLAG_SIZE,
                time_convert_proc_sec((time_i)req->expiry));
        req->first = false;
        req->reserved = it;
    } else { /* backfill reserved item */
        it = req->reserved;
        item_backfill(it, &req->vstr);
    }

    if (!req->partial) {
        status = (*istatus == ITEM_OK) ? PUT_OK : PUT_ERROR;
    } else { /* should not update hash */
        status = (*istatus == ITEM_OK) ? PUT_PARTIAL : PUT_ERROR;
    }

    if (status == PUT_ERROR) {
        req->swallow = true;
        req->serror = true;
    }
    if (status == PUT_OK) { /* set flag when put is complete */
        _set_dataflag(it, req->flag);
    }

    return status;
}

/*
 * for set/add/replace/cas, we have to recover key from the reserved item,
 * because the keys field in the request are only valid for the first segment
 * of the request buffer. Once we move to later segments, the areas pointed to
 * by these pointers will be overwritten.
 */
static void
_process_set(struct response *rsp, struct request *req)
{
<<<<<<< HEAD
    put_rstatus_t status;
    item_rstatus_e istatus;
=======
    put_rstatus_e status;
    item_rstatus_t istatus;
>>>>>>> 53c7a87b
    struct item *it;
    struct bstring key;

    status = _put(&istatus, req);
    if (status == PUT_PARTIAL) {
        return;
    }
    if (status == PUT_ERROR) {
        _error_rsp(rsp, istatus);
        INCR(process_metrics, set_ex);

        return;
    }

    /* PUT_OK, meaning we have an item reserved, i.e. req->reserved != NULL */
    INCR(process_metrics, set);
    it = (struct item *)req->reserved;
    key = (struct bstring){it->klen, item_key(it)};
    item_insert(it, &key);
    rsp->type = RSP_STORED;
    INCR(process_metrics, set_stored);

    log_verb("set req %p processed, rsp type %d", req, rsp->type);
}

static void
_process_add(struct response *rsp, struct request *req)
{
<<<<<<< HEAD
    put_rstatus_t status;
    item_rstatus_e istatus;
=======
    put_rstatus_e status;
    item_rstatus_t istatus;
>>>>>>> 53c7a87b
    struct item *it;
    struct bstring key;

    status = _put(&istatus, req);
    if (status == PUT_PARTIAL) {
        return;
    }
    if (status == PUT_ERROR) {
        _error_rsp(rsp, istatus);
        INCR(process_metrics, add_ex);

        return;
    }

    /* PUT_OK, meaning we have an item reserved, i.e. req->reserved != NULL */
    INCR(process_metrics, add);
    it = (struct item *)req->reserved;
    key = (struct bstring){it->klen, item_key(it)};
    if (item_get(&key) != NULL) {
        item_release((struct item **)&req->reserved);
        rsp->type = RSP_NOT_STORED;
        INCR(process_metrics, add_notstored);
    } else {
        item_insert(it, &key);
        rsp->type = RSP_STORED;
        INCR(process_metrics, add_stored);
    }

    log_verb("add req %p processed, rsp type %d", req, rsp->type);
}

static void
_process_replace(struct response *rsp, struct request *req)
{
<<<<<<< HEAD
    put_rstatus_t status;
    item_rstatus_e istatus;
=======
    put_rstatus_e status;
    item_rstatus_t istatus;
>>>>>>> 53c7a87b
    struct item *it = NULL;
    struct bstring key;

    status = _put(&istatus, req);
    if (status == PUT_PARTIAL) {
        return;
    }
    if (status == PUT_ERROR) {
        _error_rsp(rsp, istatus);
        INCR(process_metrics, replace_ex);

        return;
    }

    /* PUT_OK, meaning we have an item reserved, i.e. req->reserved != NULL */
    INCR(process_metrics, replace);
    it = (struct item *)req->reserved;
    key = (struct bstring){it->klen, item_key(it)};
    if (item_get(&key) != NULL) {
        item_insert(it, &key);
        rsp->type = RSP_STORED;
        INCR(process_metrics, replace_stored);
    } else {
        item_release((struct item **)&req->reserved);
        rsp->type = RSP_NOT_STORED;
        INCR(process_metrics, replace_notstored);
    }

    log_verb("replace req %p processed, rsp type %d", req, rsp->type);
}

static void
_process_cas(struct response *rsp, struct request *req)
{
<<<<<<< HEAD
    put_rstatus_t status;
    item_rstatus_e istatus;
=======
    put_rstatus_e status;
    item_rstatus_t istatus;
>>>>>>> 53c7a87b
    struct item *it, *oit;
    struct bstring key;

    status = _put(&istatus, req);
    if (status == PUT_PARTIAL) {
        return;
    }
    if (status == PUT_ERROR) {
        _error_rsp(rsp, istatus);
        INCR(process_metrics, cas_ex);

        return;
    }

    /* PUT_OK, meaning we have an item reserved, i.e. req->reserved != NULL */
    it = (struct item *)req->reserved;
    key = (struct bstring){it->klen, item_key(it)};
    oit = item_get(&key);
    if (oit == NULL) {
        item_release((struct item **)&req->reserved);
        rsp->type = RSP_NOT_FOUND;
        INCR(process_metrics, cas_notfound);
    } else {
        if (item_get_cas(oit) != req->vcas) {
            item_release((struct item **)&req->reserved);
            rsp->type = RSP_EXISTS;
            INCR(process_metrics, cas_exists);
        } else {
            item_insert(it, &key);
            rsp->type = RSP_STORED;
            INCR(process_metrics, cas_stored);
        }
    }

    log_verb("cas req %p processed, rsp type %d", req, rsp->type);
}

/* get integer value of it */

/* update item with integer value */
static item_rstatus_e
_process_delta(struct response *rsp, struct item *it, struct request *req,
        struct bstring *key, bool incr)
{
    item_rstatus_e status;
    uint32_t dataflag;
    uint64_t vint;
    struct bstring nval;
    char buf[CC_UINT64_MAXLEN];

    status = item_atou64(&vint, it);
    if (status != ITEM_OK) {
        return status;
    }

    if (incr) {
        vint += req->delta;
    } else {
        if (vint < req->delta) {
            vint = 0;
        } else {
            vint -= req->delta;
        }
    }

    rsp->vint = vint;
    nval.len = cc_print_uint64_unsafe(buf, vint);
    nval.data = buf;
    if (item_slabid(it->klen, nval.len, it->olen) == it->id) {
        item_update(it, &nval);
        return ITEM_OK;
    }

    dataflag = _get_dataflag(it);
    status = item_reserve(&it, key, &nval, nval.len, DATAFLAG_SIZE,
            it->expire_at);
    if (status == ITEM_OK) {
        _set_dataflag(it, dataflag);
        item_insert(it, key);
    }

    return status;
}

static void
_process_incr(struct response *rsp, struct request *req)
{
    item_rstatus_e status;
    struct bstring *key;
    struct item *it;

    INCR(process_metrics, incr);
    key = array_first(req->keys);
    it = item_get(key);
    if (it != NULL) {
        status = _process_delta(rsp, it, req, key, true);
        if (status == ITEM_OK) {
            rsp->type = RSP_NUMERIC;
            INCR(process_metrics, incr_stored);
        } else {
            _error_rsp(rsp, status);
            INCR(process_metrics, incr_ex);
        }
    } else {
        rsp->type = RSP_NOT_FOUND;
        INCR(process_metrics, incr_notfound);
    }

    log_verb("incr req %p processed, rsp type %d", req, rsp->type);
}

static void
_process_decr(struct response *rsp, struct request *req)
{
    item_rstatus_e status;
    struct bstring *key;
    struct item *it;

    INCR(process_metrics, decr);
    key = array_first(req->keys);
    it = item_get(key);
    if (it != NULL) {
        status = _process_delta(rsp, it, req, key, false);
        if (status == ITEM_OK) {
            rsp->type = RSP_NUMERIC;
            INCR(process_metrics, decr_stored);
        } else {
            _error_rsp(rsp, status);
            INCR(process_metrics, decr_ex);
        }
    } else {
        rsp->type = RSP_NOT_FOUND;
        INCR(process_metrics, decr_notfound);
    }

    log_verb("decr req %p processed, rsp type %d", req, rsp->type);
}

static void
_process_append(struct response *rsp, struct request *req)
{
    item_rstatus_e status;
    struct bstring *key;
    struct item *it;

    key = array_first(req->keys);
    it = item_get(key);
    if (it == NULL) {
        rsp->type = RSP_NOT_STORED;
        INCR(process_metrics, append_notstored);
    } else {
        if (req->partial) { /* reject incomplete append requests */
            status = ITEM_EOVERSIZED;
        } else {
            status = item_annex(it, key, &(req->vstr), true);
        }
        if (status == ITEM_OK) {
            rsp->type = RSP_STORED;
            INCR(process_metrics, append_stored);
        } else {
            _error_rsp(rsp, status);
            INCR(process_metrics, append_ex);
        }
    }

    log_verb("append req %p processed, rsp type %d", req, rsp->type);
}

static void
_process_prepend(struct response *rsp, struct request *req)
{
    item_rstatus_e status;
    struct bstring *key;
    struct item *it;

    key = array_first(req->keys);
    it = item_get(key);
    if (it == NULL) {
        rsp->type = RSP_NOT_STORED;
        INCR(process_metrics, prepend_notstored);
    } else {
        if (req->partial) { /* reject incomplete prepend requests */
            status = ITEM_EOVERSIZED;
        } else {
            status = item_annex(it, key, &(req->vstr), false);
        }
        if (status == ITEM_OK) {
            rsp->type = RSP_STORED;
            INCR(process_metrics, prepend_stored);
        } else {
            _error_rsp(rsp, status);
            INCR(process_metrics, prepend_ex);
        }
    }

    log_verb("prepend req %p processed, rsp type %d", req, rsp->type);
}

static void
_process_flush(struct response *rsp, struct request *req)
{
    if (allow_flush) {
        INCR(process_metrics, flush);
        item_flush();
        rsp->type = RSP_OK;

        log_info("flush req %p processed, rsp type %d", req, rsp->type);
    } else {
        rsp->type = RSP_CLIENT_ERROR;
        rsp->vstr = str2bstr(CMD_ERR_MSG);
    }
}

void
process_request(struct response *rsp, struct request *req)
{
    log_verb("processing req %p, write rsp to %p", req, rsp);
    INCR(process_metrics, process_req);

    switch (req->type) {
    case REQ_GET:
        _process_get(rsp, req);
        break;

    case REQ_GETS:
        _process_gets(rsp, req);
        break;

    case REQ_DELETE:
        _process_delete(rsp, req);
        break;

    case REQ_SET:
        _process_set(rsp, req);
        break;

    case REQ_ADD:
        _process_add(rsp, req);
        break;

    case REQ_REPLACE:
        _process_replace(rsp, req);
        break;

    case REQ_CAS:
        _process_cas(rsp, req);
        break;

    case REQ_INCR:
        _process_incr(rsp, req);
        break;

    case REQ_DECR:
        _process_decr(rsp, req);
        break;

    case REQ_APPEND:
        _process_append(rsp, req);
        break;

    case REQ_PREPEND:
        _process_prepend(rsp, req);
        break;

    case REQ_FLUSH:
        _process_flush(rsp, req);
        break;

    default:
        rsp->type = RSP_CLIENT_ERROR;
        rsp->vstr = str2bstr(CMD_ERR_MSG);
        break;
    }
}

static inline void
_cleanup(struct request *req, struct response *rsp)
{
    struct response *nr = STAILQ_NEXT(rsp, next);

    request_reset(req);
    /* return all but the first response */
    if (nr != NULL) {
        response_return_all(&nr);
    }
    response_reset(rsp);
    req->rsp = rsp;
}

int
twemcache_process_read(struct buf **rbuf, struct buf **wbuf, void **data)
{
    parse_rstatus_e status;
    struct request *req; /* data should be NULL or hold a req pointer */
    struct response *rsp;

    log_verb("post-read processing");

    /* deal with the stateful part: request and response */
    req = *data;
    if (req == NULL) {
        req = *data = request_borrow();
        if (req == NULL) {
            /* TODO(yao): simply return for now, better to respond with OOM */
            log_error("cannot process request: OOM");
            INCR(process_metrics, process_ex);

            return -1;
        }
    }
    rsp = (req->rsp != NULL) ? req->rsp : response_borrow();
    if (rsp  == NULL) {
        request_return(&req);
        /* TODO(yao): simply return for now, better to respond with OOM */
        log_error("cannot process request: OOM");
        INCR(process_metrics, process_ex);

        return -1;
    }

    /* keep parse-process-compose until running out of data in rbuf */
    while (buf_rsize(*rbuf) > 0) {
        struct response *nr;
        int i, card;

        /* stage 1: parsing */
        log_verb("%"PRIu32" bytes left", buf_rsize(*rbuf));

        status = parse_req(req, *rbuf);
        if (status == PARSE_EUNFIN) {
            buf_lshift(*rbuf);
            return 0;
        }
        if (status != PARSE_OK) {
            /* parsing errors are all client errors, since we don't know
             * how to recover from client errors in this condition (we do not
             * have a valid request so we don't know where the invalid request
             * ends), we should close the connection
             */
            log_warn("illegal request received, status: %d", status);
            return -1;
        }

        if (req->swallow) { /* skip to the end of current request */
            continue;
        }

        /* stage 2: processing- check for quit, allocate response(s), process */

        /* quit is special, no response expected */
        if (req->type == REQ_QUIT) {
            log_info("peer called quit");
            return -1;
        }

        /* find cardinality of the request and get enough response objects */
        card = array_nelem(req->keys) - 1; /* we already have one in rsp */
        if (req->type == REQ_GET || req->type == REQ_GETS) {
            /* extra response object for the "END" line after values */
            card++;
        }
        for (i = 0, nr = rsp;
             i < card;
             i++, STAILQ_NEXT(nr, next) = response_borrow(), nr =
                STAILQ_NEXT(nr, next)) {
            if (nr == NULL) {
                log_error("cannot acquire response: OOM");
                INCR(process_metrics, process_ex);
                _cleanup(req, rsp);
                return -1;
            }
        }

        /* actual processing */
        process_request(rsp, req);
        if (req->partial) { /* implies end of rbuf w/o complete processing */
            /* in this case, do not attempt to log or write response */
            buf_lshift(*rbuf);
            return 0;
        }

        /* stage 3: write response(s) if necessary */

        /* noreply means no need to write to buffers */
        card++;
        if (!req->noreply) {
            nr = rsp;
            if (req->type == REQ_GET || req->type == REQ_GETS) {
                /* for get/gets, card is determined by number of values */
                card = req->nfound + 1;
            }
            for (i = 0; i < card; nr = STAILQ_NEXT(nr, next), ++i) {
                if (compose_rsp(wbuf, nr) < 0) {
                    log_error("composing rsp erred");
                    INCR(process_metrics, process_ex);
                    _cleanup(req, rsp);
                    return -1;
                }
            }
        }

        /* logging, clean-up */
        klog_write(req, rsp);
        _cleanup(req, rsp);
    }

    return 0;
}


int
twemcache_process_write(struct buf **rbuf, struct buf **wbuf, void **data)
{
    log_verb("post-write processing");

    buf_lshift(*rbuf);
    dbuf_shrink(rbuf);
    buf_lshift(*wbuf);
    dbuf_shrink(wbuf);

    return 0;
}


int
twemcache_process_error(struct buf **rbuf, struct buf **wbuf, void **data)
{
    struct request *req = *data;
    struct response *rsp;

    log_verb("post-error processing");

    /* normalize buffer size */
    buf_reset(*rbuf);
    dbuf_shrink(rbuf);
    buf_reset(*wbuf);
    dbuf_shrink(wbuf);

    /* release request data & associated reserved data */
    if (req != NULL) {
        rsp = req->rsp;
        if (req->reserved != NULL) {
            item_release((struct item **)&req->reserved);
        }
        request_return(&req);
        response_return_all(&rsp);
    }

    return 0;
}<|MERGE_RESOLUTION|>--- conflicted
+++ resolved
@@ -203,13 +203,8 @@
  *   - PUT_OK
  *   - PUT_PARTIAL
  */
-<<<<<<< HEAD
-static put_rstatus_t
+static put_rstatus_e
 _put(item_rstatus_e *istatus, struct request *req)
-=======
-static put_rstatus_e
-_put(item_rstatus_t *istatus, struct request *req)
->>>>>>> 53c7a87b
 {
     put_rstatus_e status;
     struct item *it = NULL;
@@ -252,13 +247,8 @@
 static void
 _process_set(struct response *rsp, struct request *req)
 {
-<<<<<<< HEAD
-    put_rstatus_t status;
+    put_rstatus_e status;
     item_rstatus_e istatus;
-=======
-    put_rstatus_e status;
-    item_rstatus_t istatus;
->>>>>>> 53c7a87b
     struct item *it;
     struct bstring key;
 
@@ -287,13 +277,8 @@
 static void
 _process_add(struct response *rsp, struct request *req)
 {
-<<<<<<< HEAD
-    put_rstatus_t status;
+    put_rstatus_e status;
     item_rstatus_e istatus;
-=======
-    put_rstatus_e status;
-    item_rstatus_t istatus;
->>>>>>> 53c7a87b
     struct item *it;
     struct bstring key;
 
@@ -328,13 +313,8 @@
 static void
 _process_replace(struct response *rsp, struct request *req)
 {
-<<<<<<< HEAD
-    put_rstatus_t status;
+    put_rstatus_e status;
     item_rstatus_e istatus;
-=======
-    put_rstatus_e status;
-    item_rstatus_t istatus;
->>>>>>> 53c7a87b
     struct item *it = NULL;
     struct bstring key;
 
@@ -369,13 +349,8 @@
 static void
 _process_cas(struct response *rsp, struct request *req)
 {
-<<<<<<< HEAD
-    put_rstatus_t status;
+    put_rstatus_e status;
     item_rstatus_e istatus;
-=======
-    put_rstatus_e status;
-    item_rstatus_t istatus;
->>>>>>> 53c7a87b
     struct item *it, *oit;
     struct bstring key;
 
