--- conflicted
+++ resolved
@@ -2,17 +2,10 @@
 // Licensed under the Apache License, Version 2.0
 // http://www.apache.org/licenses/LICENSE-2.0
 
-<<<<<<< HEAD
 #[macro_use]
 extern crate logger;
 
-#[macro_use]
-extern crate rustcommon_fastmetrics;
-
 use session::Session;
-=======
-use std::io::Write;
->>>>>>> 91dd5726
 
 pub mod admin;
 pub mod memcache;
