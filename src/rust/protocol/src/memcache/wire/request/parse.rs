--- conflicted
+++ resolved
@@ -2,15 +2,11 @@
 // Licensed under the Apache License, Version 2.0
 // http://www.apache.org/licenses/LICENSE-2.0
 
-<<<<<<< HEAD
 //! This module handles parsing of the wire representation of a `Memcache`
 //! request into a request object.
 
-use super::super::*;
-=======
 use crate::memcache::wire::*;
 use crate::memcache::*;
->>>>>>> e2b8b4de
 use crate::*;
 
 use config::TimeType;
