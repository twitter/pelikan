--- conflicted
+++ resolved
@@ -16,13 +16,10 @@
 
 static_metrics! {
     static GET: Counter;
-<<<<<<< HEAD
     static GET_EX: Counter;
-=======
     static GET_CARDINALITY: Relaxed<Heatmap> = Relaxed::new(||
         Heatmap::new(request::MAX_BATCH_SIZE as _, 3, Duration::from_secs(60), Duration::from_secs(1))
     );
->>>>>>> b2352157
     static GET_KEY: Counter;
     static GET_KEY_HIT: Counter;
     static GET_KEY_MISS: Counter;
