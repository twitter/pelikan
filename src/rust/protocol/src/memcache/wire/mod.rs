--- conflicted
+++ resolved
@@ -33,10 +33,18 @@
     static ADD_NOT_STORED: Counter;
 
     static REPLACE: Counter;
+    static REPLACE_STORED: Counter;
+    static REPLACE_NOT_STORED: Counter;
 
     static DELETE: Counter;
+    static DELETE_DELETED: Counter;
+    static DELETE_NOT_FOUND: Counter;
 
     static CAS: Counter;
+    static CAS_EX: Counter;
+    static CAS_EXISTS: Counter;
+    static CAS_NOT_FOUND: Counter;
+    static CAS_STORED: Counter;
 }
 
 impl<'a, T> Execute<MemcacheRequest, MemcacheResponse> for T
@@ -44,7 +52,6 @@
     T: MemcacheStorage,
 {
     fn execute(&mut self, request: MemcacheRequest) -> Option<MemcacheResponse> {
-<<<<<<< HEAD
         let result = match request {
             MemcacheRequest::Get { ref keys } => MemcacheResult::Values {
                 entries: self.get(keys),
@@ -58,46 +65,6 @@
                 let response = match self.set(entry) {
                     Ok(_) => MemcacheResult::Stored,
                     Err(MemcacheStorageError::NotStored) => MemcacheResult::NotStored,
-=======
-        let response = match request {
-            MemcacheRequest::Get { keys } => {
-                GET.increment();
-
-                let entries = self.get(&keys);
-
-                GET_KEY.add(keys.len() as _);
-                GET_KEY_HIT.add(entries.len() as _);
-                GET_KEY_MISS.add(keys.len() as _);
-
-                MemcacheResponse::Values {
-                    entries,
-                    cas: false,
-                }
-            }
-            MemcacheRequest::Gets { keys } => {
-                GETS.increment();
-
-                let entries = self.get(&keys);
-
-                GETS_KEY.add(keys.len() as _);
-                GETS_KEY_HIT.add(keys.len() as _);
-                GETS_KEY_MISS.add(keys.len() as _);
-
-                MemcacheResponse::Values { entries, cas: true }
-            }
-            MemcacheRequest::Set { entry, noreply } => {
-                SET.increment();
-
-                let response = match self.set(entry) {
-                    Ok(_) => {
-                        SET_STORED.increment();
-                        MemcacheResponse::Stored
-                    }
-                    Err(MemcacheStorageError::NotStored) => {
-                        SET_NOT_STORED.increment();
-                        MemcacheResponse::NotStored
-                    }
->>>>>>> 91dd5726
                     _ => {
                         unreachable!()
                     }
@@ -107,25 +74,10 @@
                 }
                 response
             }
-<<<<<<< HEAD
             MemcacheRequest::Add { ref entry, noreply } => {
                 let response = match self.add(entry) {
                     Ok(_) => MemcacheResult::Stored,
                     Err(MemcacheStorageError::NotStored) => MemcacheResult::NotStored,
-=======
-            MemcacheRequest::Add { entry, noreply } => {
-                ADD.increment();
-
-                let response = match self.add(entry) {
-                    Ok(_) => {
-                        ADD_STORED.increment();
-                        MemcacheResponse::Stored
-                    }
-                    Err(MemcacheStorageError::NotStored) => {
-                        ADD_NOT_STORED.increment();
-                        MemcacheResponse::NotStored
-                    }
->>>>>>> 91dd5726
                     _ => {
                         unreachable!()
                     }
@@ -135,12 +87,7 @@
                 }
                 response
             }
-<<<<<<< HEAD
             MemcacheRequest::Replace { ref entry, noreply } => {
-=======
-            MemcacheRequest::Replace { entry, noreply } => {
-                REPLACE.increment();
->>>>>>> 91dd5726
                 let response = match self.replace(entry) {
                     Ok(_) => MemcacheResult::Stored,
                     Err(MemcacheStorageError::NotStored) => MemcacheResult::NotStored,
@@ -153,18 +100,10 @@
                 }
                 response
             }
-<<<<<<< HEAD
             MemcacheRequest::Delete { ref key, noreply } => {
                 let response = match self.delete(key) {
                     Ok(_) => MemcacheResult::Deleted,
                     Err(MemcacheStorageError::NotFound) => MemcacheResult::NotFound,
-=======
-            MemcacheRequest::Delete { key, noreply } => {
-                DELETE.increment();
-                let response = match self.delete(&key) {
-                    Ok(_) => MemcacheResponse::Deleted,
-                    Err(MemcacheStorageError::NotFound) => MemcacheResponse::NotFound,
->>>>>>> 91dd5726
                     _ => {
                         unreachable!()
                     }
@@ -174,12 +113,7 @@
                 }
                 response
             }
-<<<<<<< HEAD
             MemcacheRequest::Cas { ref entry, noreply } => {
-=======
-            MemcacheRequest::Cas { entry, noreply } => {
-                CAS.increment();
->>>>>>> 91dd5726
                 let response = match self.cas(entry) {
                     Ok(_) => MemcacheResult::Stored,
                     Err(MemcacheStorageError::NotFound) => MemcacheResult::NotFound,
