// Copyright 2021 Twitter, Inc.
// Licensed under the Apache License, Version 2.0
// http://www.apache.org/licenses/LICENSE-2.0

use super::*;
use crate::hashtable::HashBucket;
use crate::item::ITEM_HDR_SIZE;
use core::num::NonZeroU32;
use std::collections::HashSet;
use std::path::PathBuf;
use std::time::Duration;
use tempfile::TempDir;

#[test]
fn sizes() {
    #[cfg(feature = "magic")]
    assert_eq!(ITEM_HDR_SIZE, 9);

    #[cfg(not(feature = "magic"))]
    assert_eq!(ITEM_HDR_SIZE, 5);

    assert_eq!(std::mem::size_of::<Segments>(), 64);
    assert_eq!(std::mem::size_of::<SegmentHeader>(), 64);

    assert_eq!(std::mem::size_of::<HashBucket>(), 64);
    assert_eq!(std::mem::size_of::<HashTable>(), 72); // increased to accommodate fields added for testing

    assert_eq!(std::mem::size_of::<crate::ttl_buckets::TtlBucket>(), 64);
    assert_eq!(std::mem::size_of::<TtlBuckets>(), 48);
}

#[test]
fn init() {
    let mut cache = Seg::builder()
        .segment_size(4096)
        .heap_size(4096 * 64)
        .build();
    assert_eq!(cache.items(), 0);
}

#[test]
fn get_free_seg() {
    let segment_size = 4096;
    let segments = 64;
    let heap_size = segments * segment_size as usize;

    let mut cache = Seg::builder()
        .segment_size(segment_size)
        .heap_size(heap_size)
        .build();
    assert_eq!(cache.items(), 0);
    assert_eq!(cache.segments.free(), 64);
    let seg = cache.segments.pop_free();
    assert_eq!(cache.segments.free(), 63);
    assert_eq!(seg, NonZeroU32::new(1));
}

#[test]
fn get() {
    let ttl = Duration::ZERO;
    let segment_size = 4096;
    let segments = 64;
    let heap_size = segments * segment_size as usize;

    let mut cache = Seg::builder()
        .segment_size(segment_size)
        .heap_size(heap_size)
        .build();
    assert_eq!(cache.items(), 0);
    assert_eq!(cache.segments.free(), 64);
    assert!(cache.get(b"coffee").is_none());
    assert!(cache.insert(b"coffee", b"strong", None, ttl).is_ok());
    assert_eq!(cache.segments.free(), 63);
    assert_eq!(cache.items(), 1);
    assert!(cache.get(b"coffee").is_some());

    let item = cache.get(b"coffee").unwrap();
    assert_eq!(item.value(), b"strong", "item is: {:?}", item);
}

#[test]
fn cas() {
    let ttl = Duration::ZERO;
    let segment_size = 4096;
    let segments = 64;
    let heap_size = segments * segment_size as usize;

    let mut cache = Seg::builder()
        .segment_size(segment_size)
        .heap_size(heap_size)
        .build();
    assert_eq!(cache.items(), 0);
    assert_eq!(cache.segments.free(), 64);
    assert!(cache.get(b"coffee").is_none());
    assert_eq!(
        cache.cas(b"coffee", b"hot", None, ttl, 0),
        Err(SegError::NotFound)
    );
    assert!(cache.insert(b"coffee", b"hot", None, ttl).is_ok());
    assert_eq!(
        cache.cas(b"coffee", b"iced", None, ttl, 0),
        Err(SegError::Exists)
    );
    let item = cache.get(b"coffee").unwrap();
    assert_eq!(cache.cas(b"coffee", b"iced", None, ttl, item.cas()), Ok(()));
}

#[test]
fn overwrite() {
    let ttl = Duration::ZERO;
    let segment_size = 4096;
    let segments = 64;
    let heap_size = segments * segment_size as usize;

    let mut cache = Seg::builder()
        .segment_size(segment_size)
        .heap_size(heap_size)
        .build();
    assert_eq!(cache.items(), 0);
    assert_eq!(cache.segments.free(), 64);
    assert!(cache.get(b"drink").is_none());

    println!("==== first insert ====");
    assert!(cache.insert(b"drink", b"coffee", None, ttl).is_ok());
    assert_eq!(cache.segments.free(), 63);
    assert_eq!(cache.items(), 1);
    let item = cache.get(b"drink");
    assert!(item.is_some());
    let item = item.unwrap();
    let value = item.value();
    assert_eq!(value, b"coffee", "item is: {:?}", item);

    println!("==== second insert ====");
    assert!(cache.insert(b"drink", b"espresso", None, ttl).is_ok());
    assert_eq!(cache.segments.free(), 63);
    assert_eq!(cache.items(), 1);
    let item = cache.get(b"drink");
    assert!(item.is_some());
    let item = item.unwrap();
    let value = item.value();
    assert_eq!(value, b"espresso", "item is: {:?}", item);

    println!("==== third insert ====");
    assert!(cache.insert(b"drink", b"whisky", None, ttl).is_ok());
    assert_eq!(cache.segments.free(), 63);
    assert_eq!(cache.items(), 1);
    let item = cache.get(b"drink");
    assert!(item.is_some());
    let item = item.unwrap();
    let value = item.value();
    assert_eq!(value, b"whisky", "item is: {:?}", item);
}

#[test]
fn delete() {
    let ttl = Duration::ZERO;
    let segment_size = 4096;
    let segments = 64;
    let heap_size = segments * segment_size as usize;

    let mut cache = Seg::builder()
        .segment_size(segment_size)
        .heap_size(heap_size)
        .build();
    assert_eq!(cache.items(), 0);
    assert_eq!(cache.segments.free(), 64);
    assert!(cache.get(b"drink").is_none());

    assert!(cache.insert(b"drink", b"coffee", None, ttl).is_ok());
    assert_eq!(cache.segments.free(), 63);
    assert_eq!(cache.items(), 1);
    let item = cache.get(b"drink");
    assert!(item.is_some());
    let item = item.unwrap();
    let value = item.value();
    assert_eq!(value, b"coffee", "item is: {:?}", item);

    assert_eq!(cache.delete(b"drink"), true);
    assert_eq!(cache.segments.free(), 63);
    assert_eq!(cache.items(), 0);
}

#[test]
fn collisions_2() {
    let ttl = Duration::ZERO;
    let segment_size = 64;
    let segments = 2;
    let heap_size = segments * segment_size as usize;

    let mut cache = Seg::builder()
        .segment_size(segment_size)
        .heap_size(heap_size)
        .hash_power(3)
        .build();
    assert_eq!(cache.items(), 0);
    assert_eq!(cache.segments.free(), 2);

    // note: we can only fit 7 because the first bucket in the chain only
    // has 7 slots. since we don't support chaining, we must have a
    // collision on the 8th insert.
    for i in 0..1000 {
        let i = i % 3;
        let v = format!("{:02}", i);
        assert!(cache.insert(v.as_bytes(), v.as_bytes(), None, ttl).is_ok());
        let item = cache.get(v.as_bytes());
        assert!(item.is_some());
    }
}

#[test]
fn collisions() {
    let ttl = Duration::ZERO;
    let segment_size = 4096;
    let segments = 64;
    let heap_size = segments * segment_size as usize;

    let mut cache = Seg::builder()
        .segment_size(segment_size)
        .heap_size(heap_size)
        .hash_power(3)
        .build();
    assert_eq!(cache.items(), 0);
    assert_eq!(cache.segments.free(), 64);

    // note: we can only fit 7 because the first bucket in the chain only
    // has 7 slots. since we don't support chaining, we must have a
    // collision on the 8th insert.
    for i in 0..7 {
        let v = format!("{}", i);
        assert!(cache.insert(v.as_bytes(), v.as_bytes(), None, ttl).is_ok());
        let item = cache.get(v.as_bytes());
        assert!(item.is_some());
        assert_eq!(cache.items(), i + 1);
    }
    let v = b"8";
    assert!(cache.insert(v, v, None, ttl).is_err());
    assert_eq!(cache.items(), 7);
    assert_eq!(cache.delete(b"0"), true);
    assert_eq!(cache.items(), 6);
    assert!(cache.insert(v, v, None, ttl).is_ok());
    assert_eq!(cache.items(), 7);
}

#[test]
fn full_cache_long() {
    let ttl = Duration::ZERO;
    let iters = 1_000_000;
    let segments = 32;
    let segment_size = 1024;
    let key_size = 1;
    let value_size = 512;
    let heap_size = segments * segment_size as usize;

    let mut cache = Seg::builder()
        .segment_size(segment_size)
        .heap_size(heap_size)
        .hash_power(16)
        .build();

    assert_eq!(cache.items(), 0);
    assert_eq!(cache.segments.free(), segments);

    let mut rng = rand::rng();

    let mut key = vec![0; key_size];
    let mut value = vec![0; value_size];

    let mut inserts = 0;

    for _ in 0..iters {
        rng.fill_bytes(&mut key);
        rng.fill_bytes(&mut value);

        if cache.insert(&key, &value, None, ttl).is_ok() {
            inserts += 1;
        };
    }

    assert_eq!(inserts, iters);
}

#[test]
fn full_cache_long_2() {
    let ttl = Duration::ZERO;
    let iters = 10_000_000;
    let segments = 64;
    let segment_size = 2 * 1024;
    let key_size = 2;
    let value_size = 1;
    let heap_size = segments * segment_size as usize;

    let mut cache = Seg::builder()
        .segment_size(segment_size)
        .heap_size(heap_size)
        .hash_power(16)
        .build();

    assert_eq!(cache.items(), 0);
    assert_eq!(cache.segments.free(), segments);

    let mut rng = rand::rng();

    let mut key = vec![0; key_size];
    let mut value = vec![0; value_size];

    let mut inserts = 0;

    for _ in 0..iters {
        rng.fill_bytes(&mut key);
        rng.fill_bytes(&mut value);

        if cache.insert(&key, &value, None, ttl).is_ok() {
            inserts += 1;
        };
    }

    // inserts should be > 99.99 percent successful for this config
    assert!(inserts >= 9_999_000);
}

#[test]
fn expiration() {
    let segments = 64;
    let segment_size = 2 * 1024;
    let heap_size = segments * segment_size as usize;

    let mut cache = Seg::builder()
        .segment_size(segment_size)
        .heap_size(heap_size)
        .hash_power(16)
        .build();

    assert_eq!(cache.items(), 0);
    assert_eq!(cache.segments.free(), segments);

    assert!(cache
        .insert(b"latte", b"", None, Duration::from_secs(5))
        .is_ok());
    assert!(cache
        .insert(b"espresso", b"", None, Duration::from_secs(15))
        .is_ok());

    assert!(cache.get(b"latte").is_some());
    assert!(cache.get(b"espresso").is_some());
    assert_eq!(cache.items(), 2);
    assert_eq!(cache.segments.free(), segments - 2);

    // not enough time elapsed, not removed by expire
    cache.expire();
    assert!(cache.get(b"latte").is_some());
    assert!(cache.get(b"espresso").is_some());
    assert_eq!(cache.items(), 2);
    assert_eq!(cache.segments.free(), segments - 2);

    // wait and expire again
    std::thread::sleep(std::time::Duration::from_secs(5));
    cache.expire();

    assert!(cache.get(b"latte").is_none());
    assert!(cache.get(b"espresso").is_some());
    assert_eq!(cache.items(), 1);
    assert_eq!(cache.segments.free(), segments - 1);

    // wait and expire again
    std::thread::sleep(std::time::Duration::from_secs(10));
    cache.expire();

    assert!(cache.get(b"latte").is_none());
    assert!(cache.get(b"espresso").is_none());
    assert_eq!(cache.items(), 0);
    assert_eq!(cache.segments.free(), segments);
}

#[test]
fn clear() {
    let ttl = Duration::ZERO;
    let segment_size = 4096;
    let segments = 64;
    let heap_size = segments * segment_size as usize;

    let mut cache = Seg::builder()
        .segment_size(segment_size)
        .heap_size(heap_size)
        .build();
    assert_eq!(cache.items(), 0);
    assert_eq!(cache.segments.free(), segments);
    assert!(cache.get(b"coffee").is_none());
    assert!(cache.insert(b"coffee", b"strong", None, ttl).is_ok());
    assert_eq!(cache.segments.free(), segments - 1);
    assert_eq!(cache.items(), 1);
    assert!(cache.get(b"coffee").is_some());

    let item = cache.get(b"coffee").unwrap();
    assert_eq!(item.value(), b"strong", "item is: {:?}", item);

    cache.clear();
    assert_eq!(cache.segments.free(), segments);
    assert_eq!(cache.items(), 0);
    assert!(cache.get(b"coffee").is_none());
}

<<<<<<< HEAD
// ----------- TESTS FOR RECOVERY -------------
// Configuration Options:
//
// New cache, not file backed
// ---- Cache is created new in main memory.
// New cache, file backed
// ---- Cache is created new and is file backed.
// ---- In other words, PMEM is used as an extension of DRAM.
// ---- Note: Since the same `datapool_path` is used by the `builder` and
// ---- `demolisher`, the cache cannot be gracefully shutdown by the `demolisher`
// ---- if it wasn't file backed by the `builder`. That is, if there is no path
// ---- used to file back the cache, there is no path to copy the cache data to on shutdown
// Not gracefully shutdown
// ---- Nothing is saved on shutdown.
// Gracefully shutdown
// ---- `Segments.data` is flushed to PMEM it is file backed
// ---- Rest of `Seg` instance saved on shutdown if the paths are valid
// ---- That is, all of `Seg.hashtable`, `Seg.ttl_buckets` and
// ---- the relevant `Seg.Segments` fields are saved
// Restored cache
// ---- `Segments.data` must be file backed
// ---- Rest of `Seg` copied back from the files they were saved to and
// ---- If any of the file paths are not valid, then the cache is created new (TODO)

// ------------- Set up / Helper Functions for below tests ------------

// path to tmp directory used for temp files
const TMP_DIR: &str = "target/debug/tmp";

const SEGMENTS: usize = 64;

// Creates a temporary directory for temporary test files
fn tmp_dir() -> TempDir {
    // Create parent directory for the temporary directory
    std::fs::create_dir_all(TMP_DIR).expect("failed to create parent tmp directory");

    // Create the temporary directory
    TempDir::new_in(TMP_DIR).unwrap()
}

// Returns a `Seg` instance.
// Cache is restored only if `restore` and `segments_fields_path`, `ttl_buckets_path`. `hashtable_path` are not `None`.
// Otherwise, new `Seg` instance is returned.
// Cache is file backed if `datapool_path` is not `None`.
fn make_cache(
    restore: bool,
    datapool_path: Option<PathBuf>,
    segments_fields_path: Option<PathBuf>,
    ttl_buckets_path: Option<PathBuf>,
    hashtable_path: Option<PathBuf>,
) -> Seg {
    let segment_size = 4096;
    let segments = SEGMENTS;
    let heap_size = segments * segment_size as usize;

    Seg::builder()
        .restore(restore)
        .segment_size(segment_size as i32)
        .heap_size(heap_size)
        .datapool_path(datapool_path) // set path
        .segments_fields_path(segments_fields_path) // set path
        .ttl_buckets_path(ttl_buckets_path) // set path
        .hashtable_path(hashtable_path) // set path
        .build()
}

// Demolish the cache by attempting to save the `Segments`,
// `TtlBuckets` and `HashTable` to the paths specified
// If successful, return True. Else, return False.
fn demolish_cache(
    cache: Seg,
    segments_fields_path: Option<PathBuf>,
    ttl_buckets_path: Option<PathBuf>,
    hashtable_path: Option<PathBuf>,
) -> bool {
    let segment_size = 4096;
    let segments = SEGMENTS;
    let heap_size = segments * segment_size as usize;

    Seg::demolisher()
        .heap_size(heap_size)
        .segments_fields_path(segments_fields_path)
        .ttl_buckets_path(ttl_buckets_path)
        .hashtable_path(hashtable_path)
        .demolish(cache)
}

// ------------------- Set Paths Correctly Tests --------------------------

// Check that a file backed, new cache is file backed and the `Seg`
// and thus the `Segments` fields', `HashTable` and `TTLBuckets`
// are new (and not restored)
#[test]
fn new_cache_file_backed() {
    // Create parent directory for temporary test files
    let dir = tmp_dir();
    // Create tempfile for datapool
    let datapool_path: Option<PathBuf> = Some(dir.path().join("datapool"));

    // create new, file backed cache
    let restore = false;
    let cache = make_cache(restore, datapool_path, None, None, None);

    // the `Segments.data` should be filed backed
    assert!(cache.segments.data_file_backed());
    // -- Check entire `Seg` --
    // the `Seg` should not be restored
    assert!(!cache.restored());
    // -- Check `Seg` fields/components --
    // the `Segments` fields' should not have been restored
    assert!(!cache.segments.fields_copied_back);
    // the `TtlBuckets` should not have been restored
    assert!(!cache.ttl_buckets.buckets_copied_back);
    // the `HashTable` should not have been restored
    assert!(!cache.hashtable.table_copied_back);
}

// Check that a new, not file backed cache is not file backed
// and the `Seg` is new (and not restored)
#[test]
fn new_cache_not_file_backed() {
    // create new, not file backed cache
    let restore = false;
    let cache = make_cache(restore, None, None, None, None);

    // the `Segments.data` should not be filed backed
    assert!(!cache.segments.data_file_backed());
    // the `Seg` should not be restored
    assert!(!cache.restored());
    // the `Segments` fields' should not have been restored
    assert!(!cache.segments.fields_copied_back);
    // the `TtlBuckets` should not have been restored
    assert!(!cache.ttl_buckets.buckets_copied_back);
    // the `HashTable` should not have been restored
    assert!(!cache.hashtable.table_copied_back);
}

// Check that a restored cache is file backed and the `Seg` is restored
#[test]
fn restored_cache_file_backed() {
    // Create a temporary directory
    let dir = tmp_dir();
    // Create tempfile for datapool
    let datapool_path: Option<PathBuf> = Some(dir.path().join("datapool"));
    // Create tempfile for `Segments` fields'
    let segments_fields_path: Option<PathBuf> = Some(dir.path().join("segments_fields"));
    // Create tempfile for `TtlBuckets`
    let ttl_buckets_path: Option<PathBuf> = Some(dir.path().join("ttl_buckets"));
    // Create tempfile for `HashTable`
    let hashtable_path: Option<PathBuf> = Some(dir.path().join("hashtable"));

    // restore, file backed cache
    let restore = true;
    let cache = make_cache(
        restore,
        datapool_path,
        segments_fields_path,
        ttl_buckets_path,
        hashtable_path,
    );

    // the `Segments.data` should be filed backed
    assert!(cache.segments.data_file_backed());
    // the `Seg` should be restored
    assert!(cache.restored());
    // the `Segments` fields' should have been restored
    assert!(cache.segments.fields_copied_back);
    // the `TtlBuckets` should have been restored
    assert!(cache.ttl_buckets.buckets_copied_back);
    // the `HashTable` should have been restored
    assert!(cache.hashtable.table_copied_back);
}

// Edge Case: Check that an attempt to restore a cache without specifing
// any paths for the `Segments.data`, `Segments` fields',
// `HashTable` and `TTLBuckets` will lead to `Segments.data` not
// being file backed and none of the other structures being restored
#[test]
fn restored_cache_no_paths_set() {
    let segment_size = 4096;
    let segments = 64;
    let heap_size = segments * segment_size as usize;
    let datapool_path: Option<PathBuf> = None;

    let cache = Seg::builder()
        .restore(true)
        .segment_size(segment_size as i32)
        .heap_size(heap_size)
        .datapool_path(datapool_path) // set no path
        .build();

    // the `Segments.data` should not be filed backed
    assert!(!cache.segments.data_file_backed());
    // the `Seg` should not be restored
    assert!(!cache.restored());
    // the `Segments` fields' should not have been restored
    assert!(!cache.segments.fields_copied_back);
    // the `TtlBuckets` should not have been restored
    assert!(!cache.ttl_buckets.buckets_copied_back);
    // the `HashTable` should not have been restored
    assert!(!cache.hashtable.table_copied_back);
}

// Check that if paths are specified, then the cache is gracefully
// shutdown
#[test]
fn cache_gracefully_shutdown() {
    // Create a temporary directory
    let dir = tmp_dir();
    // Create tempfile for datapool
    let datapool_path: Option<PathBuf> = Some(dir.path().join("datapool"));
    let segment_size = 4096;
    let segments = SEGMENTS;
    let heap_size = segments * segment_size as usize;

    // create new, file backed cache
    let cache = Seg::builder()
        .restore(false)
        .segment_size(segment_size as i32)
        .heap_size(heap_size)
        .datapool_path(datapool_path) // set path
        .build();

    // Create tempfile for `Segments` fields'
    let segments_fields_path: Option<PathBuf> = Some(dir.path().join("segments_fields"));
    // Create tempfile for `TtlBuckets`
    let ttl_buckets_path: Option<PathBuf> = Some(dir.path().join("ttl_buckets"));
    // Create tempfile for `HashTable`
    let hashtable_path: Option<PathBuf> = Some(dir.path().join("hashtable"));

    assert!(Seg::demolisher()
        .heap_size(heap_size)
        .segments_fields_path(segments_fields_path)
        .ttl_buckets_path(ttl_buckets_path)
        .hashtable_path(hashtable_path)
        .demolish(cache));
}

// Check that if paths are not specified, then the cache is not gracefully
// shutdown
#[test]
fn cache_not_gracefully_shutdown() {
    // Create a temporary directory
    let dir = tmp_dir();
    // Create tempfile for datapool
    let datapool_path: Option<PathBuf> = Some(dir.path().join("datapool"));
    let segment_size = 4096;
    let segments = SEGMENTS;
    let heap_size = segments * segment_size as usize;

    // create new, file backed cache
    let cache = Seg::builder()
        .restore(false)
        .segment_size(segment_size as i32)
        .heap_size(heap_size)
        .datapool_path(datapool_path) // set path
        .build();

    // Create tempfile for `Segments` fields'
    let segments_fields_path: Option<PathBuf> = Some(dir.path().join("segments_fields"));
    // Create tempfile for `TtlBuckets`
    let ttl_buckets_path: Option<PathBuf> = Some(dir.path().join("ttl_buckets"));
    // Do not set a HashTable path
    let hashtable_path: Option<PathBuf> = None;

    assert!(!Seg::demolisher()
        .heap_size(heap_size)
        .segments_fields_path(segments_fields_path)
        .ttl_buckets_path(ttl_buckets_path)
        .hashtable_path(hashtable_path)
        .demolish(cache));
}

// --------------------- Data copied back Tests----------------------------

// Creates a new cache, stores an item, gracefully shutsdown cache and restore cache
// Check item is still there and caches are equivalent
#[test]
fn new_file_backed_cache_changed_and_restored() {
    // Create a temporary directory
    let dir = tmp_dir();
    // Create tempfile for datapool
    let datapool_path: Option<PathBuf> = Some(dir.path().join("datapool"));
    // Create tempfile for `Segments` fields'
    let segments_fields_path: Option<PathBuf> = Some(dir.path().join("segments_fields"));
    // Create tempfile for `TtlBuckets`
    let ttl_buckets_path: Option<PathBuf> = Some(dir.path().join("ttl_buckets"));
    // Create tempfile for `HashTable`
    let hashtable_path: Option<PathBuf> = Some(dir.path().join("hashtable"));

    // create new, file backed cache
    let mut restore = false;
    let mut cache = make_cache(restore, datapool_path, None, None, None);

    assert!(!cache.restored());
    assert_eq!(cache.items(), 0);
    assert_eq!(cache.segments.free(), SEGMENTS);

    // "latte" should not be in a new, empty cache
    assert!(cache.get(b"latte").is_none());
    // insert "latte" into cache
    assert!(cache
        .insert(b"latte", b"", None, Duration::from_secs(5))
        .is_ok());
    // "latte" should now be in cache
    assert!(cache.get(b"latte").is_some());

    assert_eq!(cache.items(), 1);
    assert_eq!(cache.segments.free(), SEGMENTS - 1);

    // Get a copy of the cache to be compared later
    let old_cache = cache.clone();

    // // force cache to go out of scope and thus `cache.segments`,
    // // `cache.hashtable` and `cache.ttl_buckets` will be dropped (demolished)
    // {
    //     let _x = cache;
    // }

    // gracefully shutdown cache
    assert!(demolish_cache(
        cache,
        segments_fields_path,
        ttl_buckets_path,
        hashtable_path
    ));

    // Create same tempfiles (they have been moved since first created)
    let datapool_path: Option<PathBuf> = Some(dir.path().join("datapool"));
    let segments_fields_path: Option<PathBuf> = Some(dir.path().join("segments_fields"));
    let ttl_buckets_path: Option<PathBuf> = Some(dir.path().join("ttl_buckets"));
    let hashtable_path: Option<PathBuf> = Some(dir.path().join("hashtable"));

    // restore cache
    // This cache is file backed by same file as the above cache
    // saved `Segments.data` to and the `Seg` is restored
    restore = true;
    let mut new_cache = make_cache(
        restore,
        datapool_path,
        segments_fields_path,
        ttl_buckets_path,
        hashtable_path,
    );

    assert!(new_cache.restored());
    // "latte" should be in restored cache
    assert!(new_cache.get(b"latte").is_some());
    assert_eq!(new_cache.items(), 1);
    assert_eq!(new_cache.segments.free(), SEGMENTS - 1);

    // the restored cache should be equivalent to the old cache
    assert!(new_cache == old_cache);
}

// Creates a new cache, gracefully shutsdown cache and restore cache
// Check caches are equivalent
#[test]
fn new_file_backed_cache_not_changed_and_restored() {
    // Create a temporary directory
    let dir = tmp_dir();
    // Create tempfile for datapool
    let datapool_path: Option<PathBuf> = Some(dir.path().join("datapool"));
    // Create tempfile for `Segments` fields'
    let segments_fields_path: Option<PathBuf> = Some(dir.path().join("segments_fields"));
    // Create tempfile for `TtlBuckets`
    let ttl_buckets_path: Option<PathBuf> = Some(dir.path().join("ttl_buckets"));
    // Create tempfile for `HashTable`
    let hashtable_path: Option<PathBuf> = Some(dir.path().join("hashtable"));

    // create new, file backed cache
    let mut restore = false;
    let cache = make_cache(restore, datapool_path, None, None, None);

    assert!(!cache.restored());

    // Get a copy of the cache to be compared later
    let old_cache = cache.clone();

    // gracefully shutdown cache
    assert!(demolish_cache(
        cache,
        segments_fields_path,
        ttl_buckets_path,
        hashtable_path
    ));

    // Create same tempfiles (they have been moved since first created)
    let datapool_path: Option<PathBuf> = Some(dir.path().join("datapool"));
    let segments_fields_path: Option<PathBuf> = Some(dir.path().join("segments_fields"));
    let ttl_buckets_path: Option<PathBuf> = Some(dir.path().join("ttl_buckets"));
    let hashtable_path: Option<PathBuf> = Some(dir.path().join("hashtable"));

    // restore cache
    // This cache is file backed by same file as the above cache
    // saved `Segments.data` to and the `Seg` is restored
    restore = true;
    let new_cache = make_cache(
        restore,
        datapool_path,
        segments_fields_path,
        ttl_buckets_path,
        hashtable_path,
    );

    assert!(new_cache.restored());

    // the restored cache should be equivalent to the old cache
    assert!(new_cache == old_cache);
}

// Creates a new cache, stores an item, gracefully shutsdown cache and spawn new cache
// Check item is not in new cache and caches are not equivalent
#[test]
fn new_cache_changed_and_not_restored() {
    // Create a temporary directory
    let dir = tmp_dir();
    // Create tempfile for datapool
    let datapool_path: Option<PathBuf> = Some(dir.path().join("datapool"));
    // Create tempfile for `Segments` fields'
    let segments_fields_path: Option<PathBuf> = Some(dir.path().join("segments_fields"));
    // Create tempfile for `TtlBuckets`
    let ttl_buckets_path: Option<PathBuf> = Some(dir.path().join("ttl_buckets"));
    // Create tempfile for `HashTable`
    let hashtable_path: Option<PathBuf> = Some(dir.path().join("hashtable"));

    // create new, file backed cache
    let mut restore = false;
    let mut cache = make_cache(restore, datapool_path, None, None, None);

    assert!(!cache.restored());
    assert_eq!(cache.items(), 0);
    assert_eq!(cache.segments.free(), SEGMENTS);

    // "latte" should not be in a new, empty cache
    assert!(cache.get(b"latte").is_none());
    // insert "latte" into cache
    assert!(cache
        .insert(b"latte", b"", None, Duration::from_secs(5))
        .is_ok());
    // "latte" should now be in cache
    assert!(cache.get(b"latte").is_some());

    assert_eq!(cache.items(), 1);
    assert_eq!(cache.segments.free(), SEGMENTS - 1);

    // Get a copy of the cache to be compared later
    let old_cache = cache.clone();

    // gracefully shutdown cache
    assert!(demolish_cache(
        cache,
        segments_fields_path,
        ttl_buckets_path,
        hashtable_path
    ));

    // Create same tempfile (it has been moved since first created)
    let datapool_path: Option<PathBuf> = Some(dir.path().join("datapool"));

    // create new, file backed cache.
    // This new cache is file backed by same file as the above cache
    // saved `Segments.data` to but this cache is treated as new
    restore = false;
    let mut new_cache = make_cache(restore, datapool_path, None, None, None);

    assert!(!new_cache.restored());
    assert_eq!(new_cache.items(), 0);
    assert_eq!(new_cache.segments.free(), SEGMENTS);

    // "latte" should not be in new cache
    assert!(new_cache.get(b"latte").is_none());

    // the restored cache should not be equivalent to the old cache
    assert!(new_cache != old_cache);
}

// Creates a new cache, stores an item, gracefully shutsdown cache and restore cache
// with an incorrect path to the `HashTable`.
// The restoration should "succeed" and the # items recorded should be the same in the restored cache
// as the `segments_fields_path` is the same but an attempt to get item from new cache should fail
// as the `hashtable_path` is different and caches should not equivalent
#[test]
fn new_cache_changed_and_restoration_fails() {
    // Create a temporary directory
    let dir = tmp_dir();
    // Create tempfile for datapool
    let datapool_path: Option<PathBuf> = Some(dir.path().join("datapool"));
    // Create tempfile for `Segments` fields'
    let segments_fields_path: Option<PathBuf> = Some(dir.path().join("segments_fields"));
    // Create tempfile for `TtlBuckets`
    let ttl_buckets_path: Option<PathBuf> = Some(dir.path().join("ttl_buckets"));
    // Create tempfile for `HashTable`
    let hashtable_path: Option<PathBuf> = Some(dir.path().join("hashtable"));

    // create new, file backed cache
    let mut restore = false;
    let mut cache = make_cache(restore, datapool_path, None, None, None);

    assert!(!cache.restored());
    assert_eq!(cache.items(), 0);
    assert_eq!(cache.segments.free(), SEGMENTS);

    // "latte" should not be in a new, empty cache
    assert!(cache.get(b"latte").is_none());
    // insert "latte" into cache
    assert!(cache
        .insert(b"latte", b"", None, Duration::from_secs(5))
        .is_ok());
    // "latte" should now be in cache
    assert!(cache.get(b"latte").is_some());

    assert_eq!(cache.items(), 1);
    assert_eq!(cache.segments.free(), SEGMENTS - 1);

    // Get a copy of the cache to be compared later
    let old_cache = cache.clone();

    // gracefully shutdown cache
    assert!(demolish_cache(
        cache,
        segments_fields_path,
        ttl_buckets_path,
        hashtable_path
    ));

    // Create same tempfiles (they have been moved since first created) for `datapool`, `segments_fields`, `ttl_buckets`
    let datapool_path: Option<PathBuf> = Some(dir.path().join("datapool"));
    let segments_fields_path: Option<PathBuf> = Some(dir.path().join("segments_fields"));
    let ttl_buckets_path: Option<PathBuf> = Some(dir.path().join("ttl_buckets"));

    // Create different tempfile for `hashtable`
    let hashtable_path: Option<PathBuf> = Some(dir.path().join("hashtable_diff"));

    // Restore cache
    restore = true;
    let mut new_cache = make_cache(
        restore,
        datapool_path,
        segments_fields_path,
        ttl_buckets_path,
        hashtable_path,
    );

    // Cache is restored as all paths exist
    assert!(new_cache.restored());
    // `Segments` data should be the same as old cache since `segments_fields_path` is the same
    assert_eq!(new_cache.items(), 1);
    assert_eq!(new_cache.segments.free(), SEGMENTS - 1);

    // "latte" should not be in new cache as `HashTable` restored from
    // incorrect path does not have this information
    assert!(new_cache.get(b"latte").is_none());

    // the restored cache should not be equivalent to the old cache
    assert!(new_cache != old_cache);
}

// Create a new cache, fill it with items.
// Gracefully shutdown this cache.
// Restore cache and check that every key from the original cache
// exists in the restored cache
// Check caches are equivalent
#[test]
fn full_cache_recovery_long() {
    // Create a temporary directory
    let dir = tmp_dir();
    // Create tempfile for datapool
    let datapool_path: Option<PathBuf> = Some(dir.path().join("datapool"));
    // Create tempfile for `Segments` fields'
    let segments_fields_path: Option<PathBuf> = Some(dir.path().join("segments_fields"));
    // Create tempfile for `TtlBuckets`
    let ttl_buckets_path: Option<PathBuf> = Some(dir.path().join("ttl_buckets"));
    // Create tempfile for `HashTable`
    let hashtable_path: Option<PathBuf> = Some(dir.path().join("hashtable"));

    let ttl = Duration::ZERO;
    let value_size = 512;
    let key_size = 1;
    let iters = 1_000_000;

    // create new, file backed cache
    let mut restore = false;
    let mut cache = make_cache(restore, datapool_path, None, None, None);

    assert!(!cache.restored());
    assert_eq!(cache.items(), 0);
    assert_eq!(cache.segments.free(), SEGMENTS);

    let mut rng = rand::rng();

    let mut key = vec![0; key_size];
    let mut value = vec![0; value_size];

    // record all of the unique keys
    let mut unique_keys = HashSet::new();

    // fill cache
    for _ in 0..iters {
        rng.fill_bytes(&mut key);
        rng.fill_bytes(&mut value);

        let save_key = key.clone();
        unique_keys.insert(save_key);

        assert!(cache.insert(&key, &value, None, ttl).is_ok());
    }

    // record all active keys in cache
    // (this could be less than # unique keys if eviction has occurred)
    let mut unique_active_keys = Vec::new();
    for key in &unique_keys {
        // if this key exists, save it!
        if cache.get(&key).is_some() {
            unique_active_keys.push(key);
        }
    }

    // check that the number of active items in the cache equals the number
    // of active keys
    assert_eq!(cache.items(), unique_active_keys.len());

    // Get a copy of the cache to be compared later
    let old_cache = cache.clone();

    // gracefully shutdown cache
    assert!(demolish_cache(
        cache,
        segments_fields_path,
        ttl_buckets_path,
        hashtable_path
    ));

    // Create same tempfiles (they have been moved since first created)
    let datapool_path: Option<PathBuf> = Some(dir.path().join("datapool"));
    let segments_fields_path: Option<PathBuf> = Some(dir.path().join("segments_fields"));
    let ttl_buckets_path: Option<PathBuf> = Some(dir.path().join("ttl_buckets"));
    let hashtable_path: Option<PathBuf> = Some(dir.path().join("hashtable"));

    // restore cache
    // This new cache is file backed by same file as the above cache
    // saved `Segments.data` to and the `Seg` is restored
    restore = true;
    let mut new_cache = make_cache(
        restore,
        datapool_path,
        segments_fields_path,
        ttl_buckets_path,
        hashtable_path,
    );

    assert!(new_cache.restored());

    // the restored cache should be equivalent to the old cache
    assert!(new_cache == old_cache);

    // check that the number of active items in the restored cache
    // equals the number of active keys in the original cache
    assert_eq!(new_cache.items(), unique_active_keys.len());

    // check that every active key from the original cache is in
    // the restored cache
    while let Some(key) = unique_active_keys.pop() {
        assert!(new_cache.get(&key).is_some());
    }
=======
#[test]
fn wrapping_add() {
    let ttl = Duration::ZERO;
    let segment_size = 4096;
    let segments = 64;
    let heap_size = segments * segment_size as usize;

    let mut cache = Seg::builder()
        .segment_size(segment_size)
        .heap_size(heap_size)
        .build();
    assert_eq!(cache.items(), 0);
    assert_eq!(cache.segments.free(), 64);
    assert!(cache.insert(b"coffee", 0, None, ttl).is_ok());
    assert_eq!(cache.segments.free(), 63);
    assert_eq!(cache.items(), 1);
    assert!(cache.get(b"coffee").is_some());

    let item = cache.get(b"coffee").unwrap();
    assert_eq!(item.value(), 0, "item is: {:?}", item);
    cache
        .wrapping_add(b"coffee", 1)
        .expect("failed to increment");
    assert_eq!(item.value(), 1, "item is: {:?}", item);
    cache
        .wrapping_add(b"coffee", u64::MAX - 1)
        .expect("failed to increment");
    assert_eq!(item.value(), u64::MAX, "item is: {:?}", item);
    cache
        .wrapping_add(b"coffee", 1)
        .expect("failed to increment");
    assert_eq!(item.value(), 0, "item is: {:?}", item);
    cache
        .wrapping_add(b"coffee", 2)
        .expect("failed to increment");
    assert_eq!(item.value(), 2, "item is: {:?}", item);
}

#[test]
fn saturating_sub() {
    let ttl = Duration::ZERO;
    let segment_size = 4096;
    let segments = 64;
    let heap_size = segments * segment_size as usize;

    let mut cache = Seg::builder()
        .segment_size(segment_size)
        .heap_size(heap_size)
        .build();
    assert_eq!(cache.items(), 0);
    assert_eq!(cache.segments.free(), 64);
    assert!(cache.insert(b"coffee", 3, None, ttl).is_ok());
    assert_eq!(cache.segments.free(), 63);
    assert_eq!(cache.items(), 1);
    assert!(cache.get(b"coffee").is_some());

    let item = cache.get(b"coffee").unwrap();
    assert_eq!(item.value(), 3, "item is: {:?}", item);
    cache
        .saturating_sub(b"coffee", 2)
        .expect("failed to increment");
    assert_eq!(item.value(), 1, "item is: {:?}", item);
    cache
        .saturating_sub(b"coffee", 1)
        .expect("failed to increment");
    assert_eq!(item.value(), 0, "item is: {:?}", item);
    cache
        .saturating_sub(b"coffee", 1)
        .expect("failed to increment");
    assert_eq!(item.value(), 0, "item is: {:?}", item);
>>>>>>> a6981104
}<|MERGE_RESOLUTION|>--- conflicted
+++ resolved
@@ -399,7 +399,6 @@
     assert!(cache.get(b"coffee").is_none());
 }
 
-<<<<<<< HEAD
 // ----------- TESTS FOR RECOVERY -------------
 // Configuration Options:
 //
@@ -1065,7 +1064,7 @@
     while let Some(key) = unique_active_keys.pop() {
         assert!(new_cache.get(&key).is_some());
     }
-=======
+
 #[test]
 fn wrapping_add() {
     let ttl = Duration::ZERO;
@@ -1136,5 +1135,4 @@
         .saturating_sub(b"coffee", 1)
         .expect("failed to increment");
     assert_eq!(item.value(), 0, "item is: {:?}", item);
->>>>>>> a6981104
 }