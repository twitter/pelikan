--- conflicted
+++ resolved
@@ -53,34 +53,24 @@
             let _ = log_drain.flush();
             std::process::exit(1);
         });
-<<<<<<< HEAD
-        let mut admin = Admin::new(admin_config, ssl_context, log_drain).unwrap_or_else(|_| {
-            std::process::exit(1);
-        });
 
-        let mut worker = if worker_config.threads() > 1 {
-            Self::multi_worker(worker_config, storage, parser).unwrap_or_else(|e| {
-                error!("failed to initialize workers: {}", e);
-                let _ = admin.log_flush();
-                std::process::exit(1);
-            })
-        } else {
-            Self::single_worker(worker_config, storage, parser).unwrap_or_else(|e| {
-                error!("failed to initialize workers: {}", e);
-                let _ = admin.log_flush();
-                std::process::exit(1);
-            })
-=======
         let mut admin = Admin::new(&config, ssl_context, log_drain).unwrap_or_else(|e| {
             error!("failed to initialize admin: {}", e);
             std::process::exit(1);
         });
 
         let mut worker = if config.worker().threads() > 1 {
-            Self::multi_worker(&config, storage, parser)
+            Self::multi_worker(&config, storage, parser).unwrap_or_else(|e| {
+                error!("failed to initialize workers: {}", e);
+                let _ = admin.log_flush();
+                std::process::exit(1);
+            })
         } else {
-            Self::single_worker(&config, storage, parser)
->>>>>>> 9ef4327f
+            Self::single_worker(&config, storage, parser).unwrap_or_else(|e| {
+                error!("failed to initialize workers: {}", e);
+                let _ = admin.log_flush();
+                std::process::exit(1);
+            })
         };
 
         // initialize server
@@ -112,12 +102,7 @@
         config: &T,
         storage: Storage,
         parser: Parser,
-<<<<<<< HEAD
     ) -> Result<WorkerBuilder<Storage, Parser, Request, Response>, Error> {
-        // initialize storage
-        let mut storage = StorageWorker::new(worker_config, storage)?;
-=======
-    ) -> WorkerBuilder<Storage, Parser, Request, Response> {
         let worker_config = config.worker();
 
         // initialize storage
@@ -125,20 +110,15 @@
             error!("{}", e);
             std::process::exit(1);
         });
->>>>>>> 9ef4327f
 
         // initialize workers
         let mut workers = Vec::new();
         for _ in 0..worker_config.threads() {
-<<<<<<< HEAD
-            let worker = MultiWorker::new(worker_config, &mut storage, parser.clone())?;
-=======
             let worker =
                 MultiWorker::new(config, &mut storage, parser.clone()).unwrap_or_else(|e| {
                     error!("{}", e);
                     std::process::exit(1);
                 });
->>>>>>> 9ef4327f
             workers.push(worker);
         }
 
@@ -152,14 +132,10 @@
         parser: Parser,
     ) -> Result<WorkerBuilder<Storage, Parser, Request, Response>, Error> {
         // initialize worker
-<<<<<<< HEAD
-        let worker = SingleWorker::new(worker_config, storage, parser)?;
-=======
         let worker = SingleWorker::new(config, storage, parser).unwrap_or_else(|e| {
             error!("{}", e);
             std::process::exit(1);
         });
->>>>>>> 9ef4327f
 
         Ok(WorkerBuilder::Single { worker })
     }
