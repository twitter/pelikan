// Copyright 2021 Twitter, Inc.
// Licensed under the Apache License, Version 2.0
// http://www.apache.org/licenses/LICENSE-2.0

//! The server thread which accepts new connections, handles TLS handshaking,
//! and sends established sessions to the worker thread(s).

use super::EventLoop;
use crate::poll::{Poll, LISTENER_TOKEN, WAKER_TOKEN};
use crate::TCP_ACCEPT_EX;
use common::signal::Signal;
use common::ssl::{HandshakeError, MidHandshakeSslStream, Ssl, SslContext, SslStream};
use config::ServerConfig;
use metrics::{static_metrics, Counter};
use mio::event::Event;
use mio::Events;
use mio::Token;
use queues::*;
use session::{Session, TcpStream};
use std::net::SocketAddr;
use std::sync::Arc;
use std::time::Duration;

static_metrics! {
    static SERVER_EVENT_ERROR: Counter;
    static SERVER_EVENT_WRITE: Counter;
    static SERVER_EVENT_READ: Counter;
    static SERVER_EVENT_LOOP: Counter;
    static SERVER_EVENT_TOTAL: Counter;
}

pub struct ListenerBuilder {
    addr: SocketAddr,
    max_buffer_size: usize,
    nevent: usize,
    poll: Poll,
    ssl_context: Option<SslContext>,
    timeout: Duration,
}

impl ListenerBuilder {
    /// Creates a new `Listener` from a `ServerConfig` and an optional
    /// `SslContext`.
    pub fn new<T: ServerConfig>(
        config: &T,
        ssl_context: Option<SslContext>,
        max_buffer_size: usize,
    ) -> Result<Self, std::io::Error> {
        let config = config.server();

        let addr = config.socket_addr().map_err(|e| {
            error!("{}", e);
            std::io::Error::new(std::io::ErrorKind::Other, "Bad listen address")
        })?;
        let mut poll = Poll::new().map_err(|e| {
            error!("{}", e);
            std::io::Error::new(std::io::ErrorKind::Other, "Failed to create epoll instance")
        })?;

        poll.bind(addr)?;

        let nevent = config.nevent();
        let timeout = Duration::from_millis(config.timeout() as u64);

        Ok(Self {
            addr,
            nevent,
            poll,
            ssl_context,
            timeout,
            max_buffer_size,
        })
    }

    pub fn waker(&self) -> Arc<Waker> {
        self.poll.waker()
    }

    pub fn build(
        self,
        signal_queue: Queues<(), Signal>,
        session_queue: Queues<Session, ()>,
    ) -> Listener {
        Listener {
            addr: self.addr,
            max_buffer_size: self.max_buffer_size,
            nevent: self.nevent,
            poll: self.poll,
            ssl_context: self.ssl_context,
            timeout: self.timeout,
            signal_queue,
            session_queue,
        }
    }
}

pub struct Listener {
    addr: SocketAddr,
    max_buffer_size: usize,
    nevent: usize,
    poll: Poll,
    ssl_context: Option<SslContext>,
    timeout: Duration,
    signal_queue: Queues<(), Signal>,
    session_queue: Queues<Session, ()>,
}

impl Listener {
    /// Call accept one time
    // TODO(bmartin): splitting accept and negotiation into separate threads
    // would allow us to handle TLS handshake with multiple threads and avoid
    // the overhead of re-registering the listener after each accept.
    fn do_accept(&mut self) {
        if let Ok((stream, _)) = self.poll.accept() {
            // handle TLS if it is configured
            if let Some(ssl_context) = &self.ssl_context {
                match Ssl::new(ssl_context).map(|v| v.accept(stream)) {
                    // handle case where we have a fully-negotiated
                    // TLS stream on accept()
                    Ok(Ok(tls_stream)) => {
                        self.add_established_tls_session(tls_stream);
                    }
                    // handle case where further negotiation is
                    // needed
                    Ok(Err(HandshakeError::WouldBlock(tls_stream))) => {
                        self.add_handshaking_tls_session(tls_stream);
                    }
                    // some other error has occurred and we drop the
                    // stream
                    Ok(Err(e)) => {
                        error!("accept failed: {}", e);
                        TCP_ACCEPT_EX.increment();
                    }
                    Err(e) => {
                        error!("accept failed: {}", e);
                        TCP_ACCEPT_EX.increment();
                    }
                }
            } else {
                self.add_plain_session(stream);
            };
            self.poll.reregister(LISTENER_TOKEN);
        }
    }

    /// Adds a new fully established TLS session
    fn add_established_tls_session(&mut self, stream: SslStream<TcpStream>) {
        let session =
            Session::tls_with_capacity(stream, crate::DEFAULT_BUFFER_SIZE, self.max_buffer_size);
        trace!("accepted new session: {:?}", session);
        if self.session_queue.try_send_any(session).is_err() {
            error!("error sending session to worker");
            TCP_ACCEPT_EX.increment();
        }
    }

    /// Adds a new TLS session that requires further handshaking
    fn add_handshaking_tls_session(&mut self, stream: MidHandshakeSslStream<TcpStream>) {
        let session = Session::handshaking_with_capacity(
            stream,
            crate::DEFAULT_BUFFER_SIZE,
            self.max_buffer_size,
        );
        if self.poll.add_session(session).is_err() {
            error!("failed to register handshaking TLS session with epoll");
            TCP_ACCEPT_EX.increment();
        }
    }

    /// Adds a new plain (non-TLS) session
    fn add_plain_session(&mut self, stream: TcpStream) {
        let session =
            Session::plain_with_capacity(stream, crate::DEFAULT_BUFFER_SIZE, self.max_buffer_size);
        trace!("accepted new session: {:?}", session);
        if self.session_queue.try_send_any(session).is_err() {
            error!("error sending session to worker");
            TCP_ACCEPT_EX.increment();
        }
    }

    /// Handle an event on an existing session
    fn handle_session_event(&mut self, event: &Event) {
        let token = event.token();

        // handle error events first
        if event.is_error() {
            SERVER_EVENT_ERROR.increment();
            self.handle_error(token);
        }

        // handle write events before read events to reduce write
        // buffer growth if there is also a readable event
        if event.is_writable() {
            SERVER_EVENT_WRITE.increment();
            self.do_write(token);
        }

        // read events are handled last
        if event.is_readable() {
            SERVER_EVENT_READ.increment();
            let _ = self.do_read(token);
        }

        if let Ok(session) = self.poll.get_mut_session(token) {
            if session.do_handshake().is_ok() {
                trace!("handshake complete for session: {:?}", session);
                if let Ok(session) = self.poll.remove_session(token) {
                    if self.session_queue.try_send_any(session).is_err() {
                        error!("error sending session to worker");
                        TCP_ACCEPT_EX.increment();
                    }
                } else {
                    error!("error removing session from poller");
                    TCP_ACCEPT_EX.increment();
                }
            } else {
                trace!("handshake incomplete for session: {:?}", session);
            }
        }
    }

    /// Runs the `Listener` in a loop, accepting new sessions and moving them to
    /// a worker queue.
    pub fn run(&mut self) {
        info!("running server on: {}", self.addr);

        let mut events = Events::with_capacity(self.nevent);

        // repeatedly run accepting new connections and moving them to the worker
        loop {
            SERVER_EVENT_LOOP.increment();
            if self.poll.poll(&mut events, self.timeout).is_err() {
                error!("Error polling server");
            }
            SERVER_EVENT_TOTAL.add(events.iter().count() as _);

            // handle all events
            for event in events.iter() {
                match event.token() {
                    LISTENER_TOKEN => {
                        self.do_accept();
                    }
                    WAKER_TOKEN => {
<<<<<<< HEAD
                        #[allow(clippy::never_loop)]
                        while let Ok(signal) = self.signal_queue.try_recv().map(|v| v.into_inner())
                        {
=======
                        while let Ok(signal) = self.signal_queue.recv_from(0) {
>>>>>>> 0846cfdc
                            match signal {
                                Signal::FlushAll => {}
                                Signal::Shutdown => {
                                    return;
                                }
                            }
                        }
                    }
                    _ => {
                        self.handle_session_event(event);
                    }
                }
            }

            let _ = self.session_queue.wake();
        }
    }
}

impl EventLoop for Listener {
    fn handle_data(&mut self, _token: Token) -> Result<(), std::io::Error> {
        Ok(())
    }

    fn poll(&mut self) -> &mut Poll {
        &mut self.poll
    }
}<|MERGE_RESOLUTION|>--- conflicted
+++ resolved
@@ -241,13 +241,8 @@
                         self.do_accept();
                     }
                     WAKER_TOKEN => {
-<<<<<<< HEAD
-                        #[allow(clippy::never_loop)]
                         while let Ok(signal) = self.signal_queue.try_recv().map(|v| v.into_inner())
                         {
-=======
-                        while let Ok(signal) = self.signal_queue.recv_from(0) {
->>>>>>> 0846cfdc
                             match signal {
                                 Signal::FlushAll => {}
                                 Signal::Shutdown => {
