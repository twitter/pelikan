// Copyright 2021 Twitter, Inc.
// Licensed under the Apache License, Version 2.0
// http://www.apache.org/licenses/LICENSE-2.0

<<<<<<< HEAD
use crate::poll::Poll;
use crate::threads::EventLoop;
use crate::*;
=======
//! The admin thread, which handles admin requests to return stats, get version
//! info, etc.

use super::EventLoop;
use crate::poll::{Poll, LISTENER_TOKEN, WAKER_TOKEN};
use crate::QUEUE_RETRIES;
use crate::TCP_ACCEPT_EX;
>>>>>>> 0846cfdc
use common::signal::Signal;
use common::ssl::{HandshakeError, MidHandshakeSslStream, Ssl, SslContext, SslStream};
use config::*;
use core::time::Duration;
use crossbeam_channel::Receiver;
use logger::Drain;
use metrics::{static_metrics, Counter, Gauge, Heatmap};
use mio::event::Event;
use mio::Events;
use mio::Token;
use mio::Waker;
use protocol::admin::*;
use protocol::Parse;
use protocol::ParseError;
use queues::Queues;
use session::Session;
use session::TcpStream;
use std::io::BufRead;
use std::io::Error;
use std::io::ErrorKind;
use std::io::Write;
use std::net::SocketAddr;
use std::sync::Arc;

static_metrics! {
    static ADMIN_REQUEST_PARSE: Counter;
    static ADMIN_RESPONSE_COMPOSE: Counter;
    static ADMIN_EVENT_ERROR: Counter;
    static ADMIN_EVENT_WRITE: Counter;
    static ADMIN_EVENT_READ: Counter;
    static ADMIN_EVENT_LOOP: Counter;
    static ADMIN_EVENT_TOTAL: Counter;

    static RU_UTIME: Counter;
    static RU_STIME: Counter;
    static RU_MAXRSS: Gauge;
    static RU_IXRSS: Gauge;
    static RU_IDRSS: Gauge;
    static RU_ISRSS: Gauge;
    static RU_MINFLT: Counter;
    static RU_MAJFLT: Counter;
    static RU_NSWAP: Counter;
    static RU_INBLOCK: Counter;
    static RU_OUBLOCK: Counter;
    static RU_MSGSND: Counter;
    static RU_MSGRCV: Counter;
    static RU_NSIGNALS: Counter;
    static RU_NVCSW: Counter;
    static RU_NIVCSW: Counter;
}

const KB: u64 = 1024; // one kilobyte in bytes
const S: u64 = 1_000_000_000; // one second in nanoseconds
const US: u64 = 1_000; // one microsecond in nanoseconds

pub const LISTENER_TOKEN: Token = Token(usize::MAX - 1);
pub const WAKER_TOKEN: Token = Token(usize::MAX);

pub static PERCENTILES: &[(&str, f64)] = &[
    ("p25", 25.0),
    ("p50", 50.0),
    ("p75", 75.0),
    ("p90", 90.0),
    ("p99", 99.0),
    ("p999", 99.9),
    ("p9999", 99.99),
];

pub struct AdminBuilder {
    addr: SocketAddr,
    nevent: usize,
    poll: Poll,
    timeout: Duration,
    ssl_context: Option<SslContext>,
    parser: AdminRequestParser,
    log_drain: Box<dyn Drain>,
}

impl AdminBuilder {
    /// Creates a new `Admin` event loop.
    pub fn new<T: AdminConfig>(
        config: &T,
        ssl_context: Option<SslContext>,
        mut log_drain: Box<dyn Drain>,
    ) -> Result<Self, Error> {
        let config = config.admin();

        let addr = config.socket_addr().map_err(|e| {
            error!("{}", e);
            error!("bad admin listen address");
            let _ = log_drain.flush();
            Error::new(ErrorKind::Other, "bad listen address")
        })?;
        let mut poll = Poll::new().map_err(|e| {
            error!("{}", e);
            error!("failed to create epoll instance");
            let _ = log_drain.flush();
            Error::new(ErrorKind::Other, "failed to create epoll instance")
        })?;
        poll.bind(addr).map_err(|e| {
            error!("{}", e);
            error!("failed to bind admin tcp listener");
            let _ = log_drain.flush();
            Error::new(ErrorKind::Other, "failed to bind listener")
        })?;

        let ssl_context = if config.use_tls() { ssl_context } else { None };

        let timeout = std::time::Duration::from_millis(config.timeout() as u64);

        let nevent = config.nevent();

        Ok(Self {
            addr,
            timeout,
            nevent,
            poll,
            ssl_context,
            parser: AdminRequestParser::new(),
            log_drain,
        })
    }

    pub fn waker(&self) -> Arc<Waker> {
        self.poll.waker()
    }

    /// Triggers a flush of the log
    pub fn log_flush(&mut self) -> Result<(), std::io::Error> {
        self.log_drain.flush()
    }

    pub fn build(
        self,
        signal_queue_tx: Queues<Signal, ()>,
        signal_queue_rx: Receiver<Signal>,
    ) -> Admin {
        Admin {
            addr: self.addr,
            nevent: self.nevent,
            poll: self.poll,
            timeout: self.timeout,
            ssl_context: self.ssl_context,
            parser: self.parser,
            log_drain: self.log_drain,
            signal_queue_tx,
            signal_queue_rx,
        }
    }
}

pub struct Admin {
    addr: SocketAddr,
    nevent: usize,
    poll: Poll,
    timeout: Duration,
    ssl_context: Option<SslContext>,
    parser: AdminRequestParser,
    log_drain: Box<dyn Drain>,
    /// used to send signals to all sibling threads
    signal_queue_tx: Queues<Signal, ()>,
    /// used to receive signals from the parent thread
    signal_queue_rx: Receiver<Signal>,
}

impl Drop for Admin {
    fn drop(&mut self) {
        let _ = self.log_drain.flush();
    }
}

impl Admin {
    /// Adds a new fully established TLS session
    fn add_established_tls_session(&mut self, stream: SslStream<TcpStream>) {
        let session = Session::tls_with_capacity(
            stream,
            crate::DEFAULT_BUFFER_SIZE,
            crate::ADMIN_MAX_BUFFER_SIZE,
        );
        if self.poll.add_session(session).is_err() {
            TCP_ACCEPT_EX.increment();
        }
    }

    /// Adds a new TLS session that requires further handshaking
    fn add_handshaking_tls_session(&mut self, stream: MidHandshakeSslStream<TcpStream>) {
        let session = Session::handshaking_with_capacity(
            stream,
            crate::DEFAULT_BUFFER_SIZE,
            crate::ADMIN_MAX_BUFFER_SIZE,
        );
        trace!("accepted new session: {:?}", session.peer_addr());
        if self.poll.add_session(session).is_err() {
            TCP_ACCEPT_EX.increment();
        }
    }

    /// Adds a new plain (non-TLS) session
    fn add_plain_session(&mut self, stream: TcpStream) {
        let session = Session::plain_with_capacity(
            stream,
            crate::DEFAULT_BUFFER_SIZE,
            crate::ADMIN_MAX_BUFFER_SIZE,
        );
        trace!("accepted new session: {:?}", session.peer_addr());
        if self.poll.add_session(session).is_err() {
            TCP_ACCEPT_EX.increment();
        }
    }

    /// Repeatedly call accept on the listener
    fn do_accept(&mut self) {
        loop {
            match self.poll.accept() {
                Ok((stream, _)) => {
                    // handle TLS if it is configured
                    if let Some(ssl_context) = &self.ssl_context {
                        match Ssl::new(ssl_context).map(|v| v.accept(stream)) {
                            // handle case where we have a fully-negotiated
                            // TLS stream on accept()
                            Ok(Ok(tls_stream)) => {
                                self.add_established_tls_session(tls_stream);
                            }
                            // handle case where further negotiation is
                            // needed
                            Ok(Err(HandshakeError::WouldBlock(tls_stream))) => {
                                self.add_handshaking_tls_session(tls_stream);
                            }
                            // some other error has occurred and we drop the
                            // stream
                            Ok(Err(_)) | Err(_) => {
                                TCP_ACCEPT_EX.increment();
                            }
                        }
                    } else {
                        self.add_plain_session(stream);
                    };
                }
                Err(e) => {
                    if e.kind() == ErrorKind::WouldBlock {
                        break;
                    }
                }
            }
        }
    }

    fn handle_stats_request(session: &mut Session) {
        ADMIN_REQUEST_PARSE.increment();
        let mut data = Vec::new();
        for metric in &metrics::common::metrics::metrics() {
            let any = match metric.as_any() {
                Some(any) => any,
                None => {
                    continue;
                }
            };

            if let Some(counter) = any.downcast_ref::<Counter>() {
                data.push(format!("STAT {} {}\r\n", metric.name(), counter.value()));
            } else if let Some(gauge) = any.downcast_ref::<Gauge>() {
                data.push(format!("STAT {} {}\r\n", metric.name(), gauge.value()));
            } else if let Some(heatmap) = any.downcast_ref::<Heatmap>() {
                for (label, value) in PERCENTILES {
                    let percentile = heatmap.percentile(*value).unwrap_or(0);
                    data.push(format!(
                        "STAT {}_{} {}\r\n",
                        metric.name(),
                        label,
                        percentile
                    ));
                }
            }
        }

        data.sort();
        for line in data {
            let _ = session.write(line.as_bytes());
        }
        let _ = session.write(b"END\r\n");
        session.finalize_response();
        ADMIN_RESPONSE_COMPOSE.increment();
    }

    fn handle_version_request(session: &mut Session) {
        let _ = session.write(format!("VERSION {}\r\n", env!("CARGO_PKG_VERSION")).as_bytes());
        session.finalize_response();
        ADMIN_RESPONSE_COMPOSE.increment();
    }

    /// Handle an event on an existing session
    fn handle_session_event(&mut self, event: &Event) {
        let token = event.token();
        trace!("got event for admin session: {}", token.0);

        // handle error events first
        if event.is_error() {
            ADMIN_EVENT_ERROR.increment();
            self.handle_error(token);
        }

        // handle handshaking
        if let Ok(session) = self.poll.get_mut_session(token) {
            if session.is_handshaking() {
                if let Err(e) = session.do_handshake() {
                    if e.kind() == ErrorKind::WouldBlock {
                        // the session is still handshaking
                        return;
                    } else {
                        // some error occured while handshaking
                        let _ = self.poll.close_session(token);
                    }
                }
            }
        }

        // handle write events before read events to reduce write
        // buffer growth if there is also a readable event
        if event.is_writable() {
            ADMIN_EVENT_WRITE.increment();
            self.do_write(token);
        }

        // read events are handled last
        if event.is_readable() {
            ADMIN_EVENT_READ.increment();
            let _ = self.do_read(token);
        };
    }

    /// Runs the `Admin` in a loop, accepting new sessions for the admin
    /// listener and handling events on existing sessions.
    pub fn run(&mut self) {
        info!("running admin on: {}", self.addr);

        let mut events = Events::with_capacity(self.nevent);

        // run in a loop, accepting new sessions and events on existing sessions
        loop {
            ADMIN_EVENT_LOOP.increment();

            if self.poll.poll(&mut events, self.timeout).is_err() {
                error!("Error polling");
            }

            ADMIN_EVENT_TOTAL.add(events.iter().count() as _);

            // handle all events
            for event in events.iter() {
                match event.token() {
                    LISTENER_TOKEN => {
                        self.do_accept();
                    }
                    WAKER_TOKEN => {
                        // check if we have received signals from any sibling
                        // thread
<<<<<<< HEAD
                        error!("unexpected token: WAKER");
=======
                        while let Ok(signal) = self.signal_queue.recv_from(0) {
                            match signal {
                                Signal::FlushAll => {}
                                Signal::Shutdown => {
                                    // if a shutdown is received from any
                                    // thread, we will broadcast it to all
                                    // sibling threads and stop our event loop
                                    info!("shutting down");
                                    let _ = self.signal_queue.broadcast(Signal::Shutdown);
                                    if self.signal_queue.wake_all().is_err() {
                                        fatal!("error waking threads for shutdown");
                                    }
                                    let _ = self.log_drain.flush();
                                    return;
                                }
                            }
                        }
>>>>>>> 0846cfdc
                    }
                    _ => {
                        self.handle_session_event(event);
                    }
                }
            }

            #[allow(clippy::never_loop)]
            while let Ok(signal) = self.signal_queue_rx.try_recv() {
                match signal {
                    Signal::Shutdown => {
                        // if a shutdown is received from any
                        // thread, we will broadcast it to all
                        // sibling threads and stop our event loop
                        info!("shutting down");
                        let _ = self.signal_queue_tx.try_send_all(Signal::Shutdown);
                        if self.signal_queue_tx.wake().is_err() {
                            fatal!("error waking threads for shutdown");
                        }
                        let _ = self.log_drain.flush();
                        return;
                    }
                }
            }

            self.get_rusage();

            let _ = self.log_drain.flush();
        }
    }

    // TODO(bmartin): move this into a common module, should be shared with
    // other backends
    pub fn get_rusage(&self) {
        let mut rusage = libc::rusage {
            ru_utime: libc::timeval {
                tv_sec: 0,
                tv_usec: 0,
            },
            ru_stime: libc::timeval {
                tv_sec: 0,
                tv_usec: 0,
            },
            ru_maxrss: 0,
            ru_ixrss: 0,
            ru_idrss: 0,
            ru_isrss: 0,
            ru_minflt: 0,
            ru_majflt: 0,
            ru_nswap: 0,
            ru_inblock: 0,
            ru_oublock: 0,
            ru_msgsnd: 0,
            ru_msgrcv: 0,
            ru_nsignals: 0,
            ru_nvcsw: 0,
            ru_nivcsw: 0,
        };

        if unsafe { libc::getrusage(libc::RUSAGE_SELF, &mut rusage) } == 0 {
            RU_UTIME.set(rusage.ru_utime.tv_sec as u64 * S + rusage.ru_utime.tv_usec as u64 * US);
            RU_STIME.set(rusage.ru_stime.tv_sec as u64 * S + rusage.ru_stime.tv_usec as u64 * US);
            RU_MAXRSS.set(rusage.ru_maxrss * KB as i64);
            RU_IXRSS.set(rusage.ru_ixrss * KB as i64);
            RU_IDRSS.set(rusage.ru_idrss * KB as i64);
            RU_ISRSS.set(rusage.ru_isrss * KB as i64);
            RU_MINFLT.set(rusage.ru_minflt as u64);
            RU_MAJFLT.set(rusage.ru_majflt as u64);
            RU_NSWAP.set(rusage.ru_nswap as u64);
            RU_INBLOCK.set(rusage.ru_inblock as u64);
            RU_OUBLOCK.set(rusage.ru_oublock as u64);
            RU_MSGSND.set(rusage.ru_msgsnd as u64);
            RU_MSGRCV.set(rusage.ru_msgrcv as u64);
            RU_NSIGNALS.set(rusage.ru_nsignals as u64);
            RU_NVCSW.set(rusage.ru_nvcsw as u64);
            RU_NIVCSW.set(rusage.ru_nivcsw as u64);
        }
    }
}

impl EventLoop for Admin {
    fn handle_data(&mut self, token: Token) -> Result<(), std::io::Error> {
        trace!("handling request for admin session: {}", token.0);
        if let Ok(session) = self.poll.get_mut_session(token) {
            loop {
                if session.write_capacity() == 0 {
                    // if the write buffer is over-full, skip processing
                    break;
                }
                match self.parser.parse(session.buffer()) {
                    Ok(parsed_request) => {
                        let consumed = parsed_request.consumed();
                        let request = parsed_request.into_inner();
                        session.consume(consumed);

                        match request {
                            AdminRequest::FlushAll => {
                                for _ in 0..QUEUE_RETRIES {
                                    if self.signal_queue.broadcast(Signal::FlushAll).is_ok() {
                                        warn!("sending flush_all signal");
                                        break;
                                    }
                                }
                                for _ in 0..QUEUE_RETRIES {
                                    if self.signal_queue.wake_all().is_ok() {
                                        break;
                                    }
                                }

                                let _ = session.write(b"OK\r\n");
                                session.finalize_response();
                                ADMIN_RESPONSE_COMPOSE.increment();
                            }
                            AdminRequest::Stats => {
                                Self::handle_stats_request(session);
                            }
                            AdminRequest::Quit => {
                                let _ = self.poll.close_session(token);
                                return Ok(());
                            }
                            AdminRequest::Version => {
                                Self::handle_version_request(session);
                            }
                        }
                    }
                    Err(ParseError::Incomplete) => {
                        break;
                    }
                    Err(_) => {
                        self.handle_error(token);
                        return Err(std::io::Error::new(
                            std::io::ErrorKind::Other,
                            "bad request",
                        ));
                    }
                }
            }
        } else {
            // no session for the token
            trace!(
                "attempted to handle data for non-existent session: {}",
                token.0
            );
            return Ok(());
        }
        self.poll.reregister(token);
        Ok(())
    }

    fn poll(&mut self) -> &mut Poll {
        &mut self.poll
    }
}<|MERGE_RESOLUTION|>--- conflicted
+++ resolved
@@ -2,19 +2,14 @@
 // Licensed under the Apache License, Version 2.0
 // http://www.apache.org/licenses/LICENSE-2.0
 
-<<<<<<< HEAD
-use crate::poll::Poll;
-use crate::threads::EventLoop;
-use crate::*;
-=======
 //! The admin thread, which handles admin requests to return stats, get version
 //! info, etc.
 
-use super::EventLoop;
 use crate::poll::{Poll, LISTENER_TOKEN, WAKER_TOKEN};
+use crate::threads::EventLoop;
 use crate::QUEUE_RETRIES;
 use crate::TCP_ACCEPT_EX;
->>>>>>> 0846cfdc
+use crate::*;
 use common::signal::Signal;
 use common::ssl::{HandshakeError, MidHandshakeSslStream, Ssl, SslContext, SslStream};
 use config::*;
@@ -70,9 +65,6 @@
 const S: u64 = 1_000_000_000; // one second in nanoseconds
 const US: u64 = 1_000; // one microsecond in nanoseconds
 
-pub const LISTENER_TOKEN: Token = Token(usize::MAX - 1);
-pub const WAKER_TOKEN: Token = Token(usize::MAX);
-
 pub static PERCENTILES: &[(&str, f64)] = &[
     ("p25", 25.0),
     ("p50", 50.0),
@@ -371,10 +363,7 @@
                     WAKER_TOKEN => {
                         // check if we have received signals from any sibling
                         // thread
-<<<<<<< HEAD
-                        error!("unexpected token: WAKER");
-=======
-                        while let Ok(signal) = self.signal_queue.recv_from(0) {
+                        while let Ok(signal) = self.signal_queue_rx.try_recv() {
                             match signal {
                                 Signal::FlushAll => {}
                                 Signal::Shutdown => {
@@ -382,8 +371,8 @@
                                     // thread, we will broadcast it to all
                                     // sibling threads and stop our event loop
                                     info!("shutting down");
-                                    let _ = self.signal_queue.broadcast(Signal::Shutdown);
-                                    if self.signal_queue.wake_all().is_err() {
+                                    let _ = self.signal_queue_tx.try_send_all(Signal::Shutdown);
+                                    if self.signal_queue_tx.wake().is_err() {
                                         fatal!("error waking threads for shutdown");
                                     }
                                     let _ = self.log_drain.flush();
@@ -391,7 +380,6 @@
                                 }
                             }
                         }
->>>>>>> 0846cfdc
                     }
                     _ => {
                         self.handle_session_event(event);
@@ -399,9 +387,9 @@
                 }
             }
 
-            #[allow(clippy::never_loop)]
             while let Ok(signal) = self.signal_queue_rx.try_recv() {
                 match signal {
+                    Signal::FlushAll => {}
                     Signal::Shutdown => {
                         // if a shutdown is received from any
                         // thread, we will broadcast it to all
@@ -490,13 +478,13 @@
                         match request {
                             AdminRequest::FlushAll => {
                                 for _ in 0..QUEUE_RETRIES {
-                                    if self.signal_queue.broadcast(Signal::FlushAll).is_ok() {
+                                    if self.signal_queue_tx.try_send_all(Signal::FlushAll).is_ok() {
                                         warn!("sending flush_all signal");
                                         break;
                                     }
                                 }
                                 for _ in 0..QUEUE_RETRIES {
-                                    if self.signal_queue.wake_all().is_ok() {
+                                    if self.signal_queue_tx.wake().is_ok() {
                                         break;
                                     }
                                 }
