--- conflicted
+++ resolved
@@ -18,13 +18,8 @@
 }
 
 // implementation
-<<<<<<< HEAD
-impl Tls {
-    pub fn certificate_chain(&self) -> Option<String> {
-=======
-impl common::ssl::TlsConfig for TlsConfig {
+impl common::ssl::TlsConfig for Tls {
     fn certificate_chain(&self) -> Option<String> {
->>>>>>> bd8ee93c
         self.certificate_chain.clone()
     }
 
