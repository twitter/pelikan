// Copyright 2022 Twitter, Inc.
// Licensed under the Apache License, Version 2.0
// http://www.apache.org/licenses/LICENSE-2.0

use crate::*;

pub(crate) async fn listener(
    listener: TcpListener,
    client_builder: SimpleCacheClientBuilder,
    cache_name: String,
    protocol: Protocol,
) {
    // this acts as our listener thread and spawns tasks for each client
    loop {
        // accept a new client
        if let Ok((socket, _)) = listener.accept().await {
            // TCP_ACCEPT.increment();

            let client = client_builder.clone().build();
            let cache_name = cache_name.clone();

            // spawn a task for managing requests for the client
            tokio::spawn(async move {
<<<<<<< HEAD
                // TCP_CONN_CURR.increment();
                crate::frontend::handle_proxy_client(socket, client, cache_name).await;
=======
                TCP_CONN_CURR.increment();
                match protocol {
                    Protocol::Memcache => {
                        crate::frontend::handle_memcache_client(socket, client, cache_name).await;
                    }
                    Protocol::Resp => {
                        crate::frontend::handle_resp_client(socket, client, cache_name).await;
                    }
                }
>>>>>>> fb8e4018

                // TCP_CLOSE.increment();
                // TCP_CONN_CURR.decrement();
            });
        }
    }
}<|MERGE_RESOLUTION|>--- conflicted
+++ resolved
@@ -14,18 +14,12 @@
     loop {
         // accept a new client
         if let Ok((socket, _)) = listener.accept().await {
-            // TCP_ACCEPT.increment();
-
             let client = client_builder.clone().build();
             let cache_name = cache_name.clone();
 
             // spawn a task for managing requests for the client
             tokio::spawn(async move {
-<<<<<<< HEAD
                 // TCP_CONN_CURR.increment();
-                crate::frontend::handle_proxy_client(socket, client, cache_name).await;
-=======
-                TCP_CONN_CURR.increment();
                 match protocol {
                     Protocol::Memcache => {
                         crate::frontend::handle_memcache_client(socket, client, cache_name).await;
@@ -34,10 +28,6 @@
                         crate::frontend::handle_resp_client(socket, client, cache_name).await;
                     }
                 }
->>>>>>> fb8e4018
-
-                // TCP_CLOSE.increment();
-                // TCP_CONN_CURR.decrement();
             });
         }
     }
